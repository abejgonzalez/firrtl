# Firrtl
[![Build Status](https://travis-ci.org/ucb-bar/firrtl.svg?branch=master)](https://travis-ci.org/ucb-bar/firrtl)
#### Flexible Internal Representation for RTL

 Firrtl is an intermediate representation (IR) for digital circuits designed as a platform for writing circuit-level transformations.
 This repository consists of a collection of transformations (written in Scala) which simplify, verify, transform, or emit their input circuit.

 A Firrtl compiler is constructed by chaining together these transformations, then writing the final circuit to a file.

 For a detailed description of Firrtl's intermediate representation, see the document "Specification of the Firrtl Language" located in [spec/spec.pdf](https://github.com/ucb-bar/firrtl/blob/master/spec/spec.pdf).

 This repository is in ALPHA VERSION, so many things may change in the coming months.

#### Installation Instructions
*Disclaimer*: This project is in alpha, so there is no guarantee anything works. The installation instructions should work for OSX/Linux machines.

##### Prerequisites
 1. If not already installed, install [verilator](http://www.veripool.org/projects/verilator/wiki/Installing) (Requires at least v3.886)
 2. If not already installed, install [sbt](http://www.scala-sbt.org/) (Requires at least v0.13.6)

##### Installation
 1. Clone the repository:
    ```git clone https://github.com/ucb-bar/firrtl; cd firrtl```
<<<<<<< HEAD
 2. Compile firrtl:```sbt compile```
 3. Run tests: ```sbt test```
 4. Build executable (`utils/bin/firrtl`): ```sbt assembly```
    * **Note:** You can add `utils/bin` to your path to call firrtl from other processes
 5. Run regression:
=======
 1. Compile firrtl: ```sbt compile```
 1. Run tests: ```sbt test```
 1. Build executable (`utils/bin/firrtl`): ```sbt assembly```
    * **Note:** You can add `utils/bin` to your path to call firrtl from other processes
 1. Publish this version locally in order to satisfy other tool chain library dependencies:
>>>>>>> 7b2a3bc7
```
sbt publish-local
```
 6. Publish this version locally in order to satisfy other tool chain library dependencies:
```
sbt publish-local
```

##### Useful sbt Tips
 1. Run a single test suite:
 `sbt "testOnly firrtlTests.UnitTests"`
 2. Continually execute a command:
 `sbt ~compile`
 3. Only invoke sbt once:
```
sbt
> compile
> test
```

##### Using Firrtl as a commandline tool
```
utils/bin/firrtl -i regress/rocket.fir -o regress/rocket.v -X verilog // Compiles rocket-chip to Verilog
utils/bin/firrtl --help // Returns usage string
```

##### Other Tools
Firrtl syntax highlighting for Vim users: https://github.com/azidar/firrtl-syntax<|MERGE_RESOLUTION|>--- conflicted
+++ resolved
@@ -21,19 +21,11 @@
 ##### Installation
  1. Clone the repository:
     ```git clone https://github.com/ucb-bar/firrtl; cd firrtl```
-<<<<<<< HEAD
- 2. Compile firrtl:```sbt compile```
- 3. Run tests: ```sbt test```
- 4. Build executable (`utils/bin/firrtl`): ```sbt assembly```
-    * **Note:** You can add `utils/bin` to your path to call firrtl from other processes
- 5. Run regression:
-=======
  1. Compile firrtl: ```sbt compile```
  1. Run tests: ```sbt test```
  1. Build executable (`utils/bin/firrtl`): ```sbt assembly```
     * **Note:** You can add `utils/bin` to your path to call firrtl from other processes
  1. Publish this version locally in order to satisfy other tool chain library dependencies:
->>>>>>> 7b2a3bc7
 ```
 sbt publish-local
 ```
