defpackage firrtl/passes :
  import core
  import verse
  import firrtl/ir2
  import firrtl/ir-utils
  import firrtl/primops
  import firrtl-main
  import firrtl/errors

;============== Pass List ================
public val standard-passes = to-list $ [
   CheckHighForm()
   TempElimination()
   ToWorkingIR()
   MakeExplicitReset()
   ResolveKinds()
   CheckKinds()
   InferTypes()
   CheckTypes()
   ResolveGenders()
   CheckGenders()
   ExpandAccessors()
   LowerToGround()
   ExpandIndexedConnects()
   ExpandWhens()
   InferWidths()
   Inline()
   SplitExp()
   ToRealIR() ]
;=============== WORKING IR ================================
public definterface Kind
public defstruct WireKind <: Kind 
public defstruct RegKind <: Kind
public defstruct InstanceKind <: Kind
public defstruct ReadAccessorKind <: Kind 
public defstruct WriteAccessorKind <: Kind 
public defstruct PortKind <: Kind
public defstruct NodeKind <: Kind ; All elems except structural memory, wires
public defstruct MemKind <: Kind
public defstruct ModuleKind <: Kind
public defstruct AccessorKind <: Kind

public definterface Gender
public val MALE = new Gender
public val FEMALE = new Gender
public val UNKNOWN-GENDER = new Gender
public val BI-GENDER = new Gender

public defstruct WRef <: Expression :
   name: Symbol
   type: Type with: (as-method => true)
   kind: Kind
   gender: Gender  with: (as-method => true)

public defstruct WSubfield <: Expression :
   exp: Expression
   name: Symbol
   type: Type with: (as-method => true)
   gender: Gender with: (as-method => true)

public defstruct WIndex <: Expression :
   exp: Expression
   value: Int
   type: Type with: (as-method => true)
   gender: Gender with: (as-method => true)

public defstruct WDefAccessor <: Stmt :
   info: FileInfo with: (as-method => true)
   name: Symbol
   source: Expression
   index: Expression
   gender: Gender 

defstruct ConnectToIndexed <: Stmt :
   info: FileInfo with: (as-method => true)
   index: Expression
   locs: List<Expression>
   exp: Expression

defstruct ConnectFromIndexed <: Stmt :
   info: FileInfo with: (as-method => true)
   index: Expression
   loc: Expression
   exps: List<Expression>


;================ WORKING IR UTILS =========================

defn plus (g1:Gender,g2:Gender) -> Gender :
   switch fn ([x,y]) : g1 == x and g2 == y :
      [FEMALE,MALE]   : UNKNOWN-GENDER
      [MALE,FEMALE]   : UNKNOWN-GENDER
      [MALE,MALE]     : MALE
      [FEMALE,FEMALE] : FEMALE
      [BI-GENDER,MALE] : MALE
      [BI-GENDER,FEMALE] : FEMALE
      [MALE,BI-GENDER] : MALE
      [FEMALE,BI-GENDER] : FEMALE

defn swap (g:Gender) -> Gender :
   switch {_ == g} :
      UNKNOWN-GENDER : UNKNOWN-GENDER
      MALE : FEMALE
      FEMALE : MALE
      BI-GENDER : BI-GENDER

defn swap (f:Flip) -> Flip :
   switch {_ == f} :
      DEFAULT : REVERSE
      REVERSE : DEFAULT

defn swap (d:Direction) -> Direction :
   switch {_ == d} :
      OUTPUT : INPUT
      INPUT : OUTPUT

public defn times (flip:Flip,d:Direction) -> Direction : flip * d
public defn times (d:Direction,flip:Flip) -> Direction :
   switch {_ == flip} :
      DEFAULT : d
      REVERSE : swap(d)

public defn times (g:Gender,flip:Flip) -> Gender : flip * g
public defn times (flip:Flip,g:Gender) -> Gender :
   switch {_ == flip} :
      DEFAULT : g
      REVERSE : swap(g)

public defn times (f1:Flip,f2:Flip) -> Flip :
   switch {_ == f2} :
      DEFAULT : f1
      REVERSE : swap(f1)
     
defn to-field (p:Port) -> Field :
   if direction(p) == OUTPUT : Field(name(p),DEFAULT,type(p))
   else if direction(p) == INPUT : Field(name(p),REVERSE,type(p))
   else : error("Shouldn't be here")

defn to-dir (g:Gender) -> Direction :
   switch {_ == g} :
      MALE : INPUT
      FEMALE : OUTPUT

defmulti gender (e:Expression) -> Gender
defmethod gender (e:Expression) :
   MALE

defmethod print (o:OutputStream, g:Gender) :
   print{o, _} $
   switch {g == _} :
      MALE : "m"
      FEMALE: "f"
      BI-GENDER : "b"
      UNKNOWN-GENDER: "u"

defmethod info (stmt:Begin) -> FileInfo : FileInfo()
defmethod info (stmt:EmptyStmt) -> FileInfo : FileInfo()

defmethod type (exp:UIntValue) -> Type : UIntType(width(exp))
defmethod type (exp:SIntValue) -> Type : SIntType(width(exp))

;============== DEBUG STUFF =============================
public var PRINT-TYPES : True|False = false
public var PRINT-KINDS : True|False = false
public var PRINT-WIDTHS : True|False = false
public var PRINT-TWIDTHS : True|False = false
public var PRINT-GENDERS : True|False = false
public var PRINT-CIRCUITS : True|False = false
public var PRINT-DEBUG : True|False = false
public var PRINT-INFO : True|False = false
;=== Printers ===

public defn println-all-debug (l:?) -> False :
   if PRINT-DEBUG : println-all(l)
   else : false

public defn println-debug (s:?) -> False :
   if PRINT-DEBUG : println(s)
   else : false

defmethod print (o:OutputStream, k:Kind) :
   print{o, _} $
   match(k) :
      (k:WireKind) : "wire"
      (k:RegKind) : "reg"
      (k:AccessorKind) : "accessor"
      (k:PortKind) : "port"
      (k:MemKind) : "mem"
      (k:NodeKind) : "n"
      (k:ModuleKind) : "module"
      (k:InstanceKind) : "inst"
      (k:ReadAccessorKind) : "racc"
      (k:WriteAccessorKind) : "wacc"

defn hasGender (e:?) :
   e typeof WRef|WSubfield|WIndex|WDefAccessor

defn hasWidth (e:?) :
   e typeof UIntType|SIntType|UIntValue|SIntValue

defn hasType (e:?) :
   e typeof Ref|Subfield|Index|DoPrim|WritePort|ReadPort|WRef|WSubfield
      |WIndex|DefWire|DefRegister|DefMemory|Register
      |VectorType|Port|Field

defn hasKind (e:?) :
   e typeof WRef

defn hasInfo (e:?) :
   e typeof Stmt|Port|Circuit|Module

defn any-debug? (e:?) :
   (hasGender(e) and PRINT-GENDERS) or
   (hasType(e) and PRINT-TYPES) or
   (hasWidth(e) and PRINT-WIDTHS) or
   (hasKind(e) and PRINT-KINDS) or
   (hasInfo(e) and PRINT-INFO)

defmethod print-debug (o:OutputStream, e:Expression|Stmt|Type|Port|Field|Module|Circuit) :
   defn wipe-width (t:Type) -> Type : 
     match(t) :
        (t:UIntType) : UIntType(UnknownWidth())
        (t:SIntType) : SIntType(UnknownWidth())
        (t) : t
      
   if any-debug?(e) : print(o,"@")
   if PRINT-KINDS and hasKind(e) : print-all(o,["<k:" kind(e as ?) ">"])
   if PRINT-TYPES and hasType(e) : print-all(o,["<t:" wipe-width(type(e as ?)) ">"])
   if PRINT-TWIDTHS and hasType(e): print-all(o,["<t:" type(e as ?) ">"])
   if PRINT-WIDTHS and hasWidth(e): print-all(o,["<w:" width(e as ?) ">"])
   if PRINT-GENDERS and hasGender(e): print-all(o,["<g:" gender(e as ?) ">"])
   if PRINT-INFO and hasInfo(e): print-all(o,["<i:" info(e as ?) ">"])
      
defmethod print (o:OutputStream, e:WRef) :
   print(o,name(e))
   print-debug(o,e as ?)

defmethod print (o:OutputStream, e:WSubfield) :
   print-all(o,[exp(e) "." name(e)])
   print-debug(o,e as ?)

defmethod print (o:OutputStream, e:WIndex) :
   print-all(o,[exp(e) "[" value(e) "]"])
   print-debug(o,e as ?)

defmethod print (o:OutputStream, s:WDefAccessor) :
   print-all(o,["accessor " name(s) " = " source(s) "[" index(s) "]"])
   print-debug(o,s)

defmethod print (o:OutputStream, c:ConnectToIndexed) :
   print-all(o, [locs(c) "[" index(c) "] := " exp(c)])
   print-debug(o,c as ?)

defmethod print (o:OutputStream, c:ConnectFromIndexed) :
   print-all(o, [loc(c) " := " exps(c) "[" index(c) "]" ])
   print-debug(o,c as ?)

defmethod map (f: Expression -> Expression, e: WSubfield) :
   WSubfield(f(exp(e)), name(e), type(e), gender(e))
defmethod map (f: Expression -> Expression, e: WIndex) :
   WIndex(f(exp(e)), value(e), type(e), gender(e))

defmethod map (f: Expression -> Expression, c:WDefAccessor) :
   WDefAccessor(info(c),name(c), f(source(c)), f(index(c)), gender(c))
defmethod map (f: Expression -> Expression, c:ConnectToIndexed) :
   ConnectToIndexed(info(c),f(index(c)), map(f, locs(c)), f(exp(c)))
defmethod map (f: Expression -> Expression, c:ConnectFromIndexed) :
   ConnectFromIndexed(info(c),f(index(c)), f(loc(c)), map(f, exps(c)))

defmethod map (f: Type -> Type, e: WRef) :
   WRef(name(e), f(type(e)), kind(e), gender(e))
defmethod map (f: Type -> Type, e: WSubfield) :
   WSubfield(exp(e), name(e), f(type(e)), gender(e))
defmethod map (f: Type -> Type, e: WIndex) :
   WIndex(exp(e), value(e), f(type(e)), gender(e))

;================= Temporary Variable Elimination ========================
; Returns a new Circuit where temporary variables are removed and returns
;   the resulting nested expression
public defstruct TempElimination <: Pass
public defmethod pass (b:TempElimination) -> (Circuit -> Circuit) : temp-elimination
public defmethod name (b:TempElimination) -> String : "Temp Elimination"
public defmethod short-name (b:TempElimination) -> String : "temp-elim"

defn temp-elimination (c:Circuit) :
   val h = HashTable<Symbol,Expression>(symbol-hash)
   defn is-temp? (n:Symbol) -> True|False :
      to-string(n)[0] == 'T'
   defn temp-elim-e (e:Expression) :
      match(map(temp-elim-e,e)) :
         (e:Ref) : 
            if key?(h,name(e)) : h[name(e)]
            else : e
         (e) : e
   defn temp-elim-s (s:Stmt) :
      match(map(temp-elim-e,s)) :
         (s:DefNode) : 
            if is-temp?(name(s)) :
               h[name(s)] = value(s)
               EmptyStmt()
            else : s
         (s) : map(temp-elim-s,s)

   Circuit(info(c),modules*, main(c)) where :
      val modules* =
         for m in modules(c) map :
            Module(info(m),name(m), ports(m), temp-elim-s(body(m)))

;================= Bring to Working IR ========================
; Returns a new Circuit with Refs, Subfields, Indexes and DefAccessors 
;   replaced with IR-internal nodes that contain additional 
;   information (kind, gender)
public defstruct ToWorkingIR <: Pass
public defmethod pass (b:ToWorkingIR) -> (Circuit -> Circuit) : to-working-ir
public defmethod name (b:ToWorkingIR) -> String : "Working IR"
public defmethod short-name (b:ToWorkingIR) -> String : "to-working-ir"

defn to-working-ir (c:Circuit) :
   defn to-exp (e:Expression) :
      match(map(to-exp,e)) :
         (e:Ref) : WRef(name(e), type(e), NodeKind(), UNKNOWN-GENDER)
         (e:Subfield) : WSubfield(exp(e), name(e), type(e), UNKNOWN-GENDER)
         (e:Index) : WIndex(exp(e), value(e), type(e), UNKNOWN-GENDER)
         (e) : e
   defn to-stmt (s:Stmt) :
      match(map(to-exp,s)) :
         (s:DefAccessor) : WDefAccessor(info(s),name(s),source(s),index(s), UNKNOWN-GENDER)
         (s) : map(to-stmt,s)

   Circuit(info(c),modules*, main(c)) where :
      val modules* =
         for m in modules(c) map :
            Module(info(m),name(m), ports(m), to-stmt(body(m)))

;=============== MAKE EXPLICIT RESET =======================
; All modules have an implicit reset signal - however, the 
;   programmer can explicitly reference this signal if desired.
;   This pass makes all implicit resets explicit while
;   preserving any previously explicit resets
; If reset is not explicitly passed to instantiations, then this
;   pass autmatically connects the parent module's reset to the
;   instantiation's reset
public defstruct MakeExplicitReset <: Pass
public defmethod pass (b:MakeExplicitReset) -> (Circuit -> Circuit) : make-explicit-reset
public defmethod name (b:MakeExplicitReset) -> String : "Make Explicit Reset"
public defmethod short-name (b:MakeExplicitReset) -> String : "make-explicit-reset"

defn make-explicit-reset (c:Circuit) :
   defn find-explicit (c:Circuit) -> List<Symbol> :
      defn explicit? (m:Module) -> True|False :
         for p in ports(m) any? :
            name(p) == `reset
      val explicit-reset = Vector<Symbol>()
      for m in modules(c) do:
         if explicit?(m) : add(explicit-reset,name(m))
      to-list(explicit-reset)

   defn make-explicit (m:Module, explicit-reset:List<Symbol>) -> Module :
      defn route-reset (s:Stmt) -> Stmt :
         match(s) :
            (s:DefInstance) : 
               val iref = WSubfield(WRef(name(s), UnknownType(), InstanceKind(), UNKNOWN-GENDER),`reset,UnknownType(),UNKNOWN-GENDER)
               val pref = WRef(`reset, UnknownType(), PortKind(), MALE)
               Begin(to-list([s,Connect(info(s),iref,pref)]))
            (s) : map(route-reset,s)

      var ports! = ports(m)
      if not contains?(explicit-reset,name(m)) :
         ports! = append(ports(m),list(Port(FileInfo(),`reset,INPUT,UIntType(IntWidth(1)))))
      val body! = route-reset(body(m))
      Module(info(m),name(m),ports!,body!)
      
   defn make-explicit-reset (m:Module, c:Circuit) -> Module :
      val explicit-reset = find-explicit(c)
      make-explicit(m,explicit-reset)

   Circuit(info(c),modules*, main(c)) where :
      val modules* = 
         for m in modules(c) map :
            make-explicit-reset(m,c)

;=============== Resolve Kinds =============================
; It is useful for the compiler to know information about 
;   objects referenced. This information is stored in the kind
;   field in WRef. This pass walks the graph and returns a new
;   Circuit where all WRef kinds are resolved
public defstruct ResolveKinds <: Pass
public defmethod pass (b:ResolveKinds) -> (Circuit -> Circuit) : resolve-kinds
public defmethod name (b:ResolveKinds) -> String : "Resolve Kinds"
public defmethod short-name (b:ResolveKinds) -> String : "resolve-kinds"

defn resolve-kinds (c:Circuit) :
   defn resolve (body:Stmt, kinds:HashTable<Symbol,Kind>) :
      defn resolve-stmt (s:Stmt) -> Stmt :
         map{resolve-expr,_} $
         map(resolve-stmt,s)

      defn resolve-expr (e:Expression) -> Expression :
         match(e) :
            (e:WRef) : WRef(name(e),type(e),kinds[name(e)],gender(e))
            (e) : map(resolve-expr,e)

      resolve-stmt(body)

   defn find (m:Module, kinds:HashTable<Symbol,Kind>) :
      defn find-stmt (s:Stmt) -> Stmt :
         match(s) :
            (s:DefWire) : kinds[name(s)] = NodeKind()
            (s:DefNode) : kinds[name(s)] = NodeKind()
            (s:DefRegister) : kinds[name(s)] = RegKind()
            (s:DefInstance) : kinds[name(s)] = InstanceKind()
            (s:DefMemory) : kinds[name(s)] = MemKind()
            (s:WDefAccessor) : kinds[name(s)] = AccessorKind()
            (s) : false
         map(find-stmt,s)

      kinds[name(m)] = ModuleKind()
      for p in ports(m) do :
         kinds[name(p)] = PortKind()
      find-stmt(body(m))
    
   defn resolve-kinds (m:Module, c:Circuit) -> Module :
      val kinds = HashTable<Symbol,Kind>(symbol-hash)
      for m in modules(c) do :
         kinds[name(m)] = ModuleKind()
      find(m,kinds)   
      val body! = resolve(body(m),kinds)
      Module(info(m),name(m),ports(m),body!)

   Circuit(info(c),modules*, main(c)) where :
      val modules* = 
         for m in modules(c) map :
            resolve-kinds(m,c)

;============== INFER TYPES ================================
; This pass infers the type field in all IR nodes by updating
;   and passing an environment to all statements in pre-order
;   traversal, and resolving types in expressions in post-
;   order traversal.
; Type propagation for primary ops are defined here.
; Notable cases: LetRec requires updating environment before
;   resolving the subexpressions in its elements.
; Type errors are not checked in this pass, as this is
;   postponed for a later/earlier pass.
public defstruct InferTypes <: Pass
public defmethod pass (b:InferTypes) -> (Circuit -> Circuit) : infer-types
public defmethod name (b:InferTypes) -> String : "Infer Types"
public defmethod short-name (b:InferTypes) -> String : "infer-types"

defn type (m:Module) -> Type : 
   BundleType(for p in ports(m) map : to-field(p))

defn get-type (b:Symbol,l:List<KeyValue<Symbol,Type>>) -> Type :
   val ma  = for kv in l find : b == key(kv)
   if ma != false : 
      val ret = value(ma as KeyValue<Symbol,Type>)
      ret
   else :
      UnknownType()

defn bundle-field-type (v:Type,s:Symbol) -> Type :
   match(v) :
      (v:BundleType) : 
         val ft = for p in fields(v) find : name(p) == s
         if ft != false : type(ft as Field)
         else : UnknownType()
      (v) : UnknownType()

defn get-vector-subtype (v:Type) -> Type :
   match(v) :
      (v:VectorType) : type(v)
      (v) : UnknownType()

defn infer-exp-types (e:Expression, l:List<KeyValue<Symbol,Type>>) -> Expression :
   val r = map(infer-exp-types{_,l},e)
   match(r) :
      (e:WRef) : WRef(name(e), get-type(name(e),l),kind(e),gender(e))
      (e:WSubfield) : WSubfield(exp(e),name(e), bundle-field-type(type(exp(e)),name(e)),gender(e))
      (e:WIndex) : WIndex(exp(e),value(e), get-vector-subtype(type(exp(e))),gender(e))
      (e:DoPrim) : lower-and-type-primop(e)
         ;DoPrim(op(e),args(e),consts(e),get-primop-rettype(e))
      (e:ReadPort) : ReadPort(mem(e),index(e),get-vector-subtype(type(mem(e))),enable(e))
      (e:WritePort) : WritePort(mem(e),index(e),get-vector-subtype(type(mem(e))),enable(e))
      (e:Register) : Register(type(value(e)),value(e),enable(e))
      (e:UIntValue|SIntValue) : e

defn infer-types (s:Stmt, l:List<KeyValue<Symbol,Type>>) -> [Stmt List<KeyValue<Symbol,Type>>] :
   match(map(infer-exp-types{_,l},s)) :
      (s:Begin) : 
         var env = l
         val body* = 
            for s in body(s) map :
               val [s*,l*] = infer-types(s,env)
               env = l*
               s*
         [Begin(body*),env]
      (s:DefWire) : [s,List(name(s) => type(s),l)]
      (s:DefRegister) : [s,List(name(s) => type(s),l)]
      (s:DefMemory) : [s,List(name(s) => type(s),l)]
      (s:DefInstance) : [s, List(name(s) => type(module(s)),l)]
      (s:DefNode) : [s, List(name(s) => type(value(s)),l)]
      (s:WDefAccessor) : [s, List(name(s) => get-vector-subtype(type(source(s))),l)]
      (s:Conditionally) : 
        val [s*,l*] = infer-types(conseq(s),l)
        val [s**,l**] = infer-types(alt(s),l)
        [Conditionally(info(s),pred(s),s*,s**),l]
      (s:Connect|OnReset|EmptyStmt) : [s,l]

defn infer-types (m:Module, l:List<KeyValue<Symbol,Type>>) -> Module :
   val ptypes = 
      for p in ports(m) map :
         name(p) => type(p)
   println-all-debug(append(ptypes,l))
   val [s,l*] = infer-types(body(m),append(ptypes, l))
   Module(info(m),name(m),ports(m),s)

defn infer-types (c:Circuit) -> Circuit :
   val l = 
      for m in modules(c) map :
         name(m) => BundleType(map(to-field,ports(m)))
   println-all-debug(l)
   Circuit{info(c), _, main(c) } $ 
      for m in modules(c) map :
         infer-types(m,l)
    
;============= RESOLVE ACCESSOR GENDER  ============================
; To ensure a proper circuit, we must ensure that assignments
;   only work on expressions that can be assigned to. Similarly,
;   we must ensure that only expressions that can be read from
;   are used to assign from. This invariant requires each 
;   expression's gender to be inferred.
; Various elements can be bi-gender (e.g. wires) and can 
;   thus be treated as either female or male. Conversely, some
;   elements are single-gender (e.g. accessors, ports). 
; Because accessor gender is not known during declaration, 
;   this pass requires iterating until a fixed point is reached.
public defstruct ResolveGenders <: Pass
public defmethod pass (b:ResolveGenders) -> (Circuit -> Circuit) : resolve-genders
public defmethod name (b:ResolveGenders) -> String : "Resolve Genders"
public defmethod short-name (b:ResolveGenders) -> String : "resolve-genders"

; Notes
; Is there a case where an incorrect gender would cause a weird result in resolving an accessor gender, such that a following gender check is wrong/right which it shouldn't be?

; I don't think so, because there is no way for resolving an accessor gender to change something from wrong -> right, so it will always fail in the gender check.
; As such, it doesn't matter what the accessor gender gets resolved to, as it will fail anyways

; In the example below, FIRRTL will say accessor gender could not be resolved. Once this is fixed, then we will error "Cannot connect from an output, out"
;    output out : UInt
;    accessor x = m[i]
;    x := out
;    out := x

defn bundle-field-flip (n:Symbol,t:Type) -> Flip :
   match(t) :
      (b:BundleType) : 
          val field = for f in fields(b) find : name(f) == n
          match(field):
                   (f:Field) : flip(f)
                   (f) : error(string-join(["Could not find " n " in bundle "]))
      (b) : error(string-join(["Accessing subfield " n " on a non-Bundle type."]))

defn resolve-genders (c:Circuit) :
   defn resolve-module (m:Module, genders:HashTable<Symbol,Gender>) -> Module :
      var done? = true

      defn resolve-iter (m:Module) -> Module : 
         val body* = resolve-stmt(body(m))
         Module(info(m),name(m),ports(m),body*)

      defn get-gender (n:Symbol,g:Gender) -> Gender :
         defn force-gender (n:Symbol,g:Gender) -> Gender : 
            genders[n] = g
            done? = false
            g
         val entry = for kv in genders find :
            key(kv) == n
         match(entry) :
            (e:KeyValue<Symbol,Gender>) :
               val value = value(e)
               if      value == UNKNOWN-GENDER and g == UNKNOWN-GENDER : g
               else if value != UNKNOWN-GENDER and g == UNKNOWN-GENDER : value
               else if value == UNKNOWN-GENDER and g != UNKNOWN-GENDER : force-gender(n,g)
               else : value
            (e:False) : force-gender(n,g)
            
      defn resolve-stmt (s:Stmt) -> Stmt :
         match(s) :
            (s:DefWire) :
               get-gender(name(s),BI-GENDER)
               s
            (s:DefRegister) :
               get-gender(name(s),BI-GENDER)
               s
            (s:DefMemory) :
               get-gender(name(s),BI-GENDER)
               s
            (s:DefNode) : 
               DefNode(info(s),name(s),resolve-expr(value(s),get-gender(name(s),MALE)))
            (s:DefInstance) :
               get-gender(name(s),MALE)
               DefInstance(info(s),name(s),resolve-expr(module(s),MALE))
            (s:WDefAccessor) : 
               val gender* = get-gender(name(s),UNKNOWN-GENDER)
               val index* = resolve-expr(index(s),MALE)
               val source* = resolve-expr(source(s),gender*)
               WDefAccessor(info(s),name(s),source*,index*,gender*)
            (s:Connect) : 
               Connect(info(s),resolve-expr(loc(s),FEMALE),resolve-expr(exp(s),MALE))
            (s:OnReset) : 
               OnReset(info(s),resolve-expr(loc(s),FEMALE),resolve-expr(exp(s),MALE))
            (s:Conditionally) :
               val pred* = resolve-expr(pred(s),MALE)
               val conseq* = resolve-stmt(conseq(s))
               val alt* = resolve-stmt(alt(s))
               Conditionally(info(s),pred*,conseq*,alt*)
            (s) : map(resolve-stmt,s)

      defn resolve-expr (e:Expression,desired:Gender) -> Expression :
         match(e) :
            (e:WRef) : 
               val gender = get-gender(name(e),desired)
               WRef{name(e),type(e),kind(e),_} $
                  if gender == BI-GENDER : desired
                  else : gender
            (e:WSubfield) : 
               val field-flip = bundle-field-flip(name(e),type(exp(e)))
               val exp* = resolve-expr(exp(e),field-flip * desired)
               val gender* = field-flip * gender(exp*)
               WSubfield(exp*,name(e),type(e),gender*)
            (e:WIndex) : 
               val exp* = resolve-expr(exp(e),desired)
               val gender* = gender(exp*)
               WIndex(exp*,value(e),type(e),gender*)
            (e) : map(resolve-expr{_,MALE},e)

      var module* = resolve-iter(m)
      println-debug(genders)
      while not done? : 
        done? = true
        module* = resolve-iter(m)
        ;println-debug(genders)
      module*
    
   defn resolve-genders (m:Module, c:Circuit) -> Module :
      val genders = HashTable<Symbol,Gender>(symbol-hash)
      resolve-module(m,genders)

   Circuit(info(c),modules*, main(c)) where :
      val modules* = 
         for m in modules(c) map :
            resolve-genders(m,c)

;;============== EXPAND ACCESSORS ================================
; This pass expands non-memory accessors into ConnectToIndexed or
;   ConnectFromIndexed. All elements of the vector are 
;   explicitly written out, then indexed. Depending on the gender
;   of the accessor, it is transformed into ConnectToIndexed (male) or
;   ConnectFromIndexed (female)
; Eg:
public defstruct ExpandAccessors <: Pass
public defmethod pass (b:ExpandAccessors) -> (Circuit -> Circuit) : expand-accessors
public defmethod name (b:ExpandAccessors) -> String : "Expand Accessors"
public defmethod short-name (b:ExpandAccessors) -> String : "expand-accessors"

defn expand-vector (e:Expression) -> List<Expression> :
   val t = type(e) as VectorType
   for i in 0 to size(t) map-append :
      list(WIndex(e,i,type(t),gender(e as ?))) ;always be WRef|WSubfield|WIndex

defn expand-stmt (s:Stmt) -> Stmt :
   match(s) :
      (s:WDefAccessor) : 
         println-all-debug(["Matched WDefAcc with " name(s)])
         val mem? = match(source(s)) :
            (e:WRef) : kind(e) typeof MemKind
            (e) : false
         if mem? : s
         else :
            val vtype = type(type(source(s)) as VectorType)
            val wire = DefWire(info(s),name(s),vtype)
            switch {gender(s) == _} :
               MALE : Begin{list(wire,_)} $ ConnectFromIndexed(
                  info(s),
                  index(s),
                  WRef(name(wire),vtype,NodeKind(),FEMALE),
                  expand-vector(source(s)))
               FEMALE: Begin{list(wire,_)} $ ConnectToIndexed(
                  info(s),
                  index(s),
                  expand-vector(source(s)),
                  WRef(name(wire),vtype,NodeKind(),MALE))
      (s) : map(expand-stmt,s)

defn expand-accessors (c:Circuit) :
   Circuit(info(c),modules*, main(c)) where :
      val modules* = 
         for m in modules(c) map :
            Module(info(m),name(m),ports(m),expand-stmt(body(m)))

;;=============== LOWERING TO GROUND TYPES =============================
; All non-ground (elevated) types (Vectors, Bundles) are expanded out to
;   individual ground types.
; This pass involves filling a table mapping the name of elevated types
;   to the lowered ground expression names and genders. This allows
;   references to be resolved.
public defstruct LowerToGround <: Pass
public defmethod pass (b:LowerToGround) -> (Circuit -> Circuit) : lower-to-ground
public defmethod name (b:LowerToGround) -> String : "Lower To Ground"
public defmethod short-name (b:LowerToGround) -> String : "lower-to-ground"

defstruct EF :
   exp : Expression
   flip : Flip

defmethod print (o:OutputStream,e:EF) :
   print-all(o, ["EF(" exp(e) "," flip(e) ")"])
   
defmethod print (o:OutputStream,e:NTF) :
   print-all(o, ["NTF(" name(e) "," type(e) "," flip(e) ")"])

defstruct NTF :
   name : Symbol
   type : Type
   flip : Flip

defn num-elems (t:Type) -> Int :
   match(t) :
      (t:BundleType) : 
         var sum = 0
         for f in fields(t) do : 
            sum = sum + num-elems(type(f))
         sum
      (t:VectorType) : size(t) * num-elems(type(t))
      (t) : 1

defn index-of-elem (t:BundleType, s:Symbol) -> Int :
   var sum = 0
   label<Int> ret : 
      for f in fields(t) do :
         if s == name(f) : ret(sum)
         else : sum = sum + num-elems(type(f))
      error("Shouldn't be here")


defn generate-entry (n:Symbol,t:Type) -> List<NTF> :
   defn uniquify (n*:Symbol) -> Symbol : symbol-join([n "_" n*])
   match(t) :
      (t:BundleType) : 
         for f in fields(t) map-append :
            val es = generate-entry(name(f),type(f))
            for e in es map :
               NTF(uniquify(name(e)),type(e),flip(e) * flip(f))
      (t:VectorType) :
         for i in 0 to size(t) map-append :
            val es = generate-entry(to-symbol(i),type(t))
            for e in es map :
               NTF(uniquify(name(e)),type(e),flip(e))
      (t) : list $ NTF(n,t,DEFAULT)

defn expand-expr (e:Expression) -> List<EF> :
   defn inst? (e:Expression) -> True|False :
      match(e) :
         (e:WRef) : kind(e) == InstanceKind()
         (e) : false
   match(e) :
      (e:WRef) : 
         if inst?(e) : 
            for f in fields(type(e) as BundleType) map-append :
               for x in generate-entry(name(f),type(f)) map :
                  EF(WSubfield(e,name(x),type(x),gender(e)),flip(f) * flip(x))
         else :
            for x in generate-entry(name(e),type(e)) map :
               EF(WRef(name(x),type(x),kind(e),gender(e)), flip(x))
      (e:WSubfield) : 
         val f = {_ as Field} $
            for f in fields(type(exp(e)) as BundleType) find : name(f) == name(e)
         if inst?(exp(e)) : 
            ;; println-all(["here with " exp(e)])
            for x in generate-entry(name(f),type(f)) map :
               EF(WSubfield(exp(e),name(x),type(x),gender(e)),flip(x))
         else :
            val exps = expand-expr(exp(e))
            val begin = index-of-elem(type(exp(e)) as BundleType,name(e))
            val len = num-elems(type(e))
            val ret = headn(tailn(exps,begin),len)
            for r in ret map : EF(exp(r),flip(r) * flip(f))
      (e:WIndex) :
         val exps = expand-expr(exp(e))
         val len = num-elems(type(e))
         headn(tailn(exps,len * value(e)),len)
      ;(e:Pad) : 
         ;val v = exp(head(expand-expr(value(e))))
         ;list(EF(Pad(v,width(e),type(e)),DEFAULT))
      (e:DoPrim) :
         val args = for x in args(e) map : exp(head(expand-expr(x)))
         list(EF(DoPrim(op(e),args,consts(e),type(e)),DEFAULT))
      (e) : list(EF(e,DEFAULT))

defn lower-ports (ports:List<Port>) -> List<Port> :
   for p in ports map-append :
      for x in generate-entry(name(p),type(p)) map :
         Port(info(p),name(x),direction(p) * flip(x),type(x))

defn type (s:WDefAccessor) -> Type : type(type(source(s)) as VectorType)
defn size (s:DefMemory) -> Int : size(type(s))
defn size (s:WDefAccessor) -> Int : size(type(source(s)) as VectorType)
defn base-name (e:Expression) -> Symbol :
   match(e) : 
      (e:WRef) : name(e)
      (e:WSubfield) : base-name(exp(e))
      (e:WIndex) : base-name(exp(e))

defn set-gender (e:Expression,g:Gender,f:Flip) -> Expression :
   match(e) : 
      (e:WRef) : WRef(name(e),type(e),kind(e),g)
      (e:WSubfield) : WSubfield(set-gender(exp(e),g * f,DEFAULT),name(e),type(e),g)
      (e) : e

defn lower (body:Stmt) -> Stmt :
   defn lower-stmt (s:Stmt) -> Stmt :
      ;; println(s)
      match(s) :
         (s:DefWire) : Begin $
            for x in generate-entry(name(s),type(s)) map :
               DefWire(info(s),name(x),type(x))
         (s:DefRegister) : Begin{_} $
            for x in generate-entry(name(s),type(s)) map :
               DefRegister(info(s),name(x),type(x))
         (s:DefInstance) : 
            val fields = 
               for f in fields(type(module(s)) as BundleType) map-append :
                  val etfs = generate-entry(name(f),type(f))
                  for etf in etfs map : 
                     Field(name(etf),flip(etf) * flip(f),type(etf))
            val m = module(s) as WRef
            DefInstance(info(s),name(s),WRef(name(m),BundleType(fields),kind(m),gender(m)))
         (s:DefNode) : Begin $
            for x in expand-expr(value(s)) map : 
               DefNode(info(s),name(s),exp(x))
         (s:DefMemory) : Begin $ 
            for x in generate-entry(name(s),type(type(s))) map :
               DefMemory(info(s),name(x),VectorType(type(x),size(s)))
         (s:WDefAccessor) : 
            val ls = generate-entry(name(s),type(s))
            val rs = generate-entry(name(source(s) as WRef),type(s))
            Begin $ for (l in ls, r in rs) map:
               if flip(r) == REVERSE : error("Shouldn't be here")
               val memref = WRef(name(r),VectorType(type(r),size(s)),MemKind(),gender(s))
               WDefAccessor(info(s),name(l),memref,index(s),gender(s))
         (s:OnReset|Connect) : Begin $
            for (l in expand-expr(loc(s)), r in expand-expr(exp(s))) map :
               val lgender = FEMALE * flip(l)
               val rgender = MALE * flip(r)
               val l* = set-gender(exp(l),lgender,flip(l))
               val r* = set-gender(exp(r),rgender,flip(r))
               println-all-debug(["Left: " l " with Gender: " lgender])
               println-all-debug(["Right: " r " with Gender: " rgender])
               switch fn ([x,y]) : lgender == x and rgender == y :
                  [FEMALE,MALE]  : 
                     if s typeof Connect : Connect(info(s),l*,r*)
                     else : OnReset(info(s),l*,r*)
                  [MALE,FEMALE]  : 
                     if s typeof Connect : Connect(info(s),r*,l*)
                     else : OnReset(info(s),r*,l*)
         (s:ConnectFromIndexed) : Begin(ls) where :
            val ctable = HashTable<Symbol,Vector<EF>>(symbol-hash)
            for e in exps(s) do :
               for (r in expand-expr(e),l in expand-expr(loc(s))) do :
                  val n = name(exp(l) as WRef)
                  val x = get?(ctable,n,Vector<EF>())
                  add(x,r)
                  ctable[n] = x
            val ls = for l in expand-expr(loc(s)) map :
                  val n = name(exp(l) as WRef)
                  val lgender = FEMALE * flip(l)
                  for x in ctable[n] do : 
                     if (flip(x) * MALE) == lgender : error("Shouldn't be here")
                  val rgender = lgender * REVERSE
                  val l* = set-gender(exp(l),lgender,flip(l))
                  val exps = to-list $ for e in ctable[n] map : set-gender(exp(e),rgender,flip(e))
                  switch fn ([x,y]) : lgender == x and rgender == y :
                     [FEMALE,MALE]   : ConnectFromIndexed(info(s),index(s),l*,exps)
                     [MALE,FEMALE]   : ConnectToIndexed(info(s),index(s),exps,l*)
         (s:ConnectToIndexed) : Begin(ls) where :
            val ctable = HashTable<Symbol,Vector<EF>>(symbol-hash)
            for e in locs(s) do :
               for (l in expand-expr(e),r in expand-expr(exp(s))) do :
                  val n = name(exp(r) as WRef)
                  val x = get?(ctable,n,Vector<EF>())
                  add(x,l)
                  ctable[n] = x
            val ls = for r in expand-expr(exp(s)) map :
                  val n = name(exp(r) as WRef)
                  val rgender = MALE * flip(r)
                  for x in ctable[n] do : 
                     if (flip(x) * FEMALE) == rgender : error("Shouldn't be here")
                  val lgender = rgender * REVERSE
                  val r* = set-gender(exp(r),rgender,flip(r))
                  val locs = to-list $ for e in ctable[n] map : set-gender(exp(e),lgender,flip(e))
                  switch fn ([x,y]) : lgender == x and rgender == y :
                     [FEMALE,MALE]   : ConnectToIndexed(info(s),index(s),locs,r*)
                     [MALE,FEMALE]   : ConnectFromIndexed(info(s),index(s),r*,locs)
         (s:Conditionally) : 
            Conditionally(info(s),exp(head $ expand-expr(pred(s))),lower-stmt(conseq(s)),lower-stmt(alt(s)))
         (s:Begin|EmptyStmt) : map(lower-stmt,s)

   lower-stmt(body)

defn lower-module (c:Circuit,m:Module) -> Module : 
   Module(info(m),name(m),ports*,body*) where :
      val body* = lower(body(m))
      val ports* = lower-ports(ports(m))

defn lower-to-ground (c:Circuit) -> Circuit :
   Circuit(info(c),modules*, main(c)) where :
      val modules* = 
         for m in modules(c) map :
            lower-module(c,m)


;;=========== CONVERT MULTI CONNECTS to WHEN ================
; This pass converts ConnectToIndexed and ConnectFromIndexed
;   into a series of when statements. TODO what about initial
;   values?
public defstruct ExpandIndexedConnects <: Pass
public defmethod pass (b:ExpandIndexedConnects) -> (Circuit -> Circuit) : expand-connect-indexed
public defmethod name (b:ExpandIndexedConnects) -> String : "Expand Indexed Connects"
public defmethod short-name (b:ExpandIndexedConnects) -> String : "expand-indexed-connects"

defn expand-connect-indexed-stmt (s: Stmt) -> Stmt :
   defn equality (e1:Expression,e2:Expression) -> Expression :
      DoPrim(EQUAL-OP,list(e1,e2),List(),UIntType(UnknownWidth()))
   defn get-name (e:Expression) -> Symbol :
      match(e) :
         (e:WRef) : symbol-join([name(e) `__])
         (e:WSubfield) : symbol-join([get-name(exp(e)) `. name(e) `__])
         (e:WIndex) : symbol-join([get-name(exp(e)) `. to-symbol(value(e)) `__])
         (e) : `T
   match(s) :
      (s:ConnectToIndexed) : Begin $
         if length(locs(s)) == 0 : list(EmptyStmt())
         else :
            val ref = WRef(firrtl-gensym(get-name(exp(s))),type(index(s)),NodeKind(),UNKNOWN-GENDER)
            append(
               list(DefNode(info(s),name(ref),index(s)))
               to-list $
                  for (i in 0 to false, l in locs(s)) stream : Conditionally(
                     info(s),
                     equality(ref,UIntValue(i,UnknownWidth())),
                     Connect(info(s),l,exp(s)),
                     EmptyStmt()
                  )
               )
      (s:ConnectFromIndexed) : Begin $
         if length(exps(s)) == 0 : list(EmptyStmt())
         else :
            val ref = WRef(firrtl-gensym(get-name(loc(s))),type(index(s)),NodeKind(),UNKNOWN-GENDER)
            append(
               list(Connect(info(s),loc(s),head(exps(s))),DefNode(info(s),name(ref),index(s)))
               to-list $
                  for (i in 1 to false, e in tail(exps(s))) stream : Conditionally(
                     info(s),
                     equality(ref,UIntValue(i,UnknownWidth())),
                     Connect(info(s),loc(s),e),
                     EmptyStmt()
                  )
            )
      (s) : map(expand-connect-indexed-stmt,s)
  
defn expand-connect-indexed (m: Module) -> Module :
   Module(info(m),name(m),ports(m),expand-connect-indexed-stmt(body(m)))

defn expand-connect-indexed (c: Circuit) -> Circuit :
  Circuit(info(c),modules*, main(c)) where :
     val modules* = 
        for m in modules(c) map :
           expand-connect-indexed(m)

;;================ EXPAND WHENS =============================
; This pass does three things: remove last connect semantics,
;   remove conditional blocks, and eliminate concept of scoping.
; First, we scan the circuit to build a table mapping references
;   to the final assigned value, represented with SymbolicValues.
;   Within a scope, we remove the last connect symantics to get
;   the final value. When leaving a scope, the resulting table
;   is merged with the parent scope by using the SVMux.
;   We also collect the kind of reference to know how to declare
;   it in a following stage.
; Second, we use the table to declare each reference, then
;   assign to each once. This is relatively straightforward 
;   except calculating the WritePort/ReadPort enables.
; Finally, we scan the table to remove redundant values
; The WritePort enable is calculated by returning 1 for all conditions
;   for which the corresponding symbolic value is not SVNul.
; The ReadPort enable is calcuated by scanning all entries in
;   the table for when this is referenced (a read). All conditions
;   are accumulated and OR'ed together.
public defstruct ExpandWhens <: Pass
public defmethod pass (b:ExpandWhens) -> (Circuit -> Circuit) : expand-whens
public defmethod name (b:ExpandWhens) -> String : "Expand Whens"
public defmethod short-name (b:ExpandWhens) -> String : "expand-whens"

; ======== Expression Computation Library ===========

val zero = UIntValue(0,IntWidth(1))
val one = UIntValue(1,IntWidth(1))

defmethod equal? (e1:Expression,e2:Expression) -> True|False :
   match(e1,e2) :
      (e1:UIntValue,e2:UIntValue) : 
         if value(e1) == value(e2) : width(e1) == width(e2)
         else : false
      (e1:SIntValue,e2:SIntValue) : 
         if value(e1) == value(e2) : width(e1) == width(e2)
         else : false
      (e1:WRef,e2:WRef) : name(e1) == name(e2)
      ;(e1:DoPrim,e2:DoPrim) :  TODO
      (e1:WSubfield,e2:WSubfield) : name(e1) == name(e2)
      ;(e1:Pad,e2:Pad) : width(e1) == width(e2) and value(e1) == value(e2)
      (e1:DoPrim,e2:DoPrim) : 
         var are-equal? = op(e1) == op(e2)
         for (x in args(e1),y in args(e2)) do :
            if not x == y : 
               are-equal? = false
         for (x in consts(e1),y in consts(e2)) do :
            if not x == y : 
               are-equal? = false
         are-equal?
      (e1,e2) : false

defn AND (e1:Expression,e2:Expression) -> Expression :
   if e1 == e2 : e1
   else if e1 == zero or e2 == zero : zero
   else if e1 == one : e2
   else if e2 == one : e1
   else : DoPrim(BIT-AND-OP,list(e1,e2),list(),UIntType(IntWidth(1)))

defn OR (e1:Expression,e2:Expression) -> Expression :
   if e1 == e2 : e1
   else if e1 == one or e2 == one : one
   else if e1 == zero : e2
   else if e2 == zero : e1
   else : DoPrim(BIT-OR-OP,list(e1,e2),list(),UIntType(IntWidth(1)))

defn NOT (e1:Expression) -> Expression :
   if e1 == one : zero
   else if e1 == zero : one
   else : DoPrim(EQUAL-OP,list(e1,zero),list(),UIntType(IntWidth(1)))

defn children (e:Expression) -> List<Expression> :
   val es = Vector<Expression>()
   defn f (e:Expression) :
      add(es,e)
      e
   map(f,e)
   to-list(es)
   
; ======= Symbolic Value Library ==========
public definterface SymbolicValue
public defstruct SVExp <: SymbolicValue :
   exp : Expression
public defstruct SVMux <: SymbolicValue :
   pred : Expression
   conseq : SymbolicValue
   alt : SymbolicValue
public defstruct SVNul <: SymbolicValue

defmethod print (o:OutputStream, sv:SymbolicValue) :
   match(sv) :
      (sv: SVExp) : print(o, exp(sv))
      (sv: SVMux) : print-all(o, ["(" pred(sv) " ? " conseq(sv) " : " alt(sv) ")"])
      (sv: SVNul) : print(o, "SVNUL")

defmulti map<?T> (f: SymbolicValue -> SymbolicValue, sv:?T&SymbolicValue) -> T 
defmethod map (f: SymbolicValue -> SymbolicValue, sv:SymbolicValue) -> SymbolicValue :
   match(sv) :
      (sv: SVMux) : SVMux(pred(sv),f(conseq(sv)),f(alt(sv)))
      (sv) : sv

defn do (f:SymbolicValue -> ?, s:SymbolicValue) -> False :
   for x in s map :
      f(x)
      x
   false
defn dor (f:SymbolicValue -> ?, e:SymbolicValue) -> False :
   do(f,e)
   for x in e map :
      dor(f,x)
      x
   false

defmethod equal? (a:SymbolicValue,b:SymbolicValue) -> True|False :
   match(a,b) :
      (a:SVNul,b:SVNul) : true
      (a:SVExp,b:SVExp) : exp(a) == exp(b)
      (a:SVMux,b:SVMux) : pred(a) == pred(b) and conseq(a) == conseq(b) and alt(a) == alt(b)
      (a,b) : false

;TODO add invert to primop
defn optimize (sv:SymbolicValue) -> SymbolicValue :
   match(map(optimize,sv)) :
      (sv:SVMux) : 
         if conseq(sv) == alt(sv) : conseq(sv)
         else : 
            match(conseq(sv),alt(sv)) :
               (c:SVExp,a:SVExp) : 
                  if exp(c) == one and exp(a) == zero : SVExp(pred(sv))
                  else if exp(c) == zero and exp(a) == one : SVExp(NOT(pred(sv)))
                  else if exp(c) == exp(a) : c
                  else : sv
               (c,a) : sv
      (sv) : sv

; ========== Expand When Utilz ==========

defn deepcopy (t:HashTable<Symbol,SymbolicValue>) -> HashTable<Symbol,SymbolicValue> :
   t0 where :
      val t0 = HashTable<Symbol,SymbolicValue>(symbol-hash)
      for x in t do :
         t0[key(x)] = value(x)
defn get-unique-keys (ts:List<HashTable<Symbol,SymbolicValue>>) -> Vector<Symbol> :
   t0 where :
      val t0 = Vector<Symbol>()
      for v in ts do : 
         for t in v do :
            val duplicate? = for x in t0 any? : x == key(t)
            if not duplicate? : add(t0,key(t))
defn has-nul? (sv:SymbolicValue) -> True|False :
   var has? = false
   if sv typeof SVNul : has? = true
   for x in sv dor :
      if x typeof SVNul : has? = true
   has?
defn remove-nul (sv:SymbolicValue) -> SymbolicValue :
   match(map(remove-nul,sv)) :
      (sv:SVMux) : 
         match(conseq(sv),alt(sv)) :
            (c,a:SVNul) : c
            (c:SVNul,a) : a
            (c,a) : sv
      (sv) : sv
defn to-exp (sv:SymbolicValue) -> Expression|False :
   match(remove-nul(sv)) :
      (sv:SVMux) : 
         DoPrim(MUX-OP,
                list(pred(sv),to-exp(conseq(sv)) as Expression,to-exp(alt(sv)) as Expression),
                list(),
                UIntType(IntWidth(1)))
      (sv:SVExp) : exp(sv)
      (sv:SVNul) : false
defn reduce-or (l:List<True|False>) -> True|False :
   if length(l) == 0 : false
   else : head(l) or reduce-or(tail(l))
defn reduce-or (l:List<Expression>) -> Expression :
   if length(l) == 0 : zero
   else : OR(head(l) reduce-or(tail(l)))

; ========= Expand When Pass ===========
; TODO: replace stmt with wr (WRefs). The KIND of wref will help figure out what to emit as far as 
;   declarations, especially with not declaring anything for ports. We need WRefs, and not just Kinds,
;   because we need the name of the symbolic expression. I think? Or maybe we can use the key?

; 1) Build Table, Build Declaration List

; assign: holds the symbolic value of a wref.
; resets: holds the symbolic value of connections under reset
; stmts:  Used to hold the orignal type, as well as the mem/index for Write/ReadPorts
; kinds:  Used to know the kind of reference, so we know whether we should error if it isn't initialized. We also know how we should declare the refernce.
; enables:Calculated off of assigns.

defn expand-whens (ports:List<Port>, table:HashTable<Symbol,SymbolicValue>,cons:Vector<Stmt>) -> False :
   for p in ports do :
      if direction(p) == OUTPUT :
         val ref = WRef(name(p),type(p),PortKind(),FEMALE)
         add{cons,_} $ 
            if has-nul?(table[name(p)]) : 
               println("Uninitialized: ~" % [to-string(name(p))]);TODO actually collect error
               EmptyStmt()
            else : Connect(FileInfo(),ref,to-exp(table[name(p)]) as Expression)

defn expand-whens (s:Stmt, table:HashTable<Symbol,SymbolicValue>,decs:Vector<Stmt>,cons:Vector<Stmt>) -> Stmt :
   match(map(expand-whens{_,table,decs,cons},s)) : 
      (s:DefNode|DefMemory) : add(decs,s)
      (s:DefWire) : 
         add(decs,s)
         add{cons,_} $ { 
            val ref = WRef(name(s),type(s),NodeKind(),FEMALE)
            if has-nul?(table[name(s)]) : 
               println("Uninitialized: ~" % [to-string(name(s))]);TODO actually collect error
               EmptyStmt()
            else : Connect(info(s),ref,to-exp(table[name(s)]) as Expression)
            }()
      (s:DefRegister) : 
         ;add(decs,DefWire(info(s),name(s),type(s)))
         ;add{cons,_} $ { 
         ;   val ref = WRef(name(s),type(s),RegKind(),FEMALE)
         ;   val e = to-exp(table[name(s)])
         ;   match(e) : 
         ;      (e:False) : EmptyStmt()
         ;      (e:Expression) : Connect(info(s),ref,Register(type(s),e, to-exp(optimize $ get-write-enable(table[name(s)])) as Expression))
         ;}()
         val e = to-exp(table[name(s)])
         add{cons,_} $ { 
            match(e) : 
               (e:False) : EmptyStmt()
               (e:Expression) : DefNode(info(s),name(s),Register(type(s),e,to-exp(optimize $ get-write-enable(table[name(s)])) as Expression))
         }()
      (s:WDefAccessor) : 
         val t = type(type(source(s)) as VectorType)
         val n = name(s)
         add{cons,_} $ { 
            switch {_ == gender(s)} :
               MALE : 
                  Begin $ list $ DefNode(info(s),n,ReadPort(source(s),index(s),t,get-read-enable(n,table)))
               FEMALE :
                  add(decs,DefWire(info(s),n,t))
                  val ref = WRef(n,t,WriteAccessorKind(),FEMALE)
                  val e = to-exp(table[n])
                  val s* = match(e) :
                     (e:False) : 
                        println("Uninitialized: ~" % [to-string(n)]) ;TODO actually collect error
                        EmptyStmt()
                     (e:Expression) : 
                        Connect(info(s),ref,e)
                  val enable = (to-exp $ optimize $ get-write-enable(table[n])) as Expression
                  val wp = WritePort(source(s),index(s),t,enable as Expression)
                  Begin $ list(Connect(info(s),wp,ref),s*)
         }()
      (s:DefInstance) : 
         add(decs,s)
         add{cons,_} $ Begin $ 
            for f in fields(type(module(s)) as BundleType) map :
               if flip(f) == REVERSE : 
                  val n = to-symbol("~.~" % [name(s),name(f)]) ; only on inputs
                  val x = to-symbol(split(to-string(n),'.')[0])
                  val f = to-symbol(split(to-string(n),'.')[1])
                  val ref = WRef(x,type(module(s)),InstanceKind(),FEMALE)
                  val sref = WSubfield(ref,f,bundle-field-type(type(module(s)),f),FEMALE)
                  if has-nul?(table[n]) : 
                     println("Uninitialized: ~" % [to-string(n)]);TODO actually collect error
                     EmptyStmt()
                  else : Connect(info(s),sref,to-exp(table[n]) as Expression)
               else : EmptyStmt()
      (s:Connect|Conditionally|OnReset|Begin|EmptyStmt) : false
   s

defn get-read-enable (sym:Symbol,table:HashTable<Symbol,SymbolicValue>) -> Expression :
   defn get-single-read-enable (sym:Symbol,sv:SymbolicValue) -> Expression :
      defn active (e:Expression) -> True|False : 
         match(e) :
            (e:WRef) : name(e) == sym
            (e) : reduce-or{_} $ map(active,children(e))
            (e) : false
      match(sv) : 
         (sv: SVNul) : zero
         (sv: SVExp) : 
            if active(exp(sv)) : one 
            else : zero
         (sv: SVMux) : 
            val e0 = get-single-read-enable(sym,SVExp(pred(sv)))
            val e1 = get-single-read-enable(sym,conseq(sv))
            val e2 = get-single-read-enable(sym,alt(sv))
            if e1 == e2 : OR(e0,e1)
            else : OR(e0,OR(AND(pred(sv),e1),AND(NOT(pred(sv)),e2)))
   reduce-or $ to-list $ for y in table stream : get-single-read-enable(sym,value(y))

defn get-write-enable (sv:SymbolicValue) -> SymbolicValue :
   match(map(get-write-enable,sv)) :
      (sv: SVExp) : SVExp(one)
      (sv: SVNul) : SVExp(zero)
      (sv) : sv

defn merge-resets (assign:HashTable<Symbol,SymbolicValue>, resets:HashTable<Symbol,SymbolicValue>) -> HashTable<Symbol,SymbolicValue> :
   val table = HashTable<Symbol,SymbolicValue>(symbol-hash)
   val reset = WRef(`reset, UnknownType(), PortKind(), MALE)
   for i in get-unique-keys(list(assign,resets)) do :
      table[i] = match(get?(assign,i,false),get?(resets,i,false)) : 
            (a:SymbolicValue,r:SymbolicValue) : SVMux(reset,r,a)
            (a:SymbolicValue,r:False) : a
            (a:False,r:SymbolicValue) : SVMux(reset,r,SVNul())
            (a:False,r:False) : error("Shouldn't be here")
   table

defn build-tables (s:Stmt, 
                   assign:HashTable<Symbol,SymbolicValue>,
                   resets:HashTable<Symbol,SymbolicValue>,
                   flattn:HashTable<Symbol,True|False>,
                   ) -> False :
   match(s) :
      (s:DefWire) :
         assign[name(s)] = SVNul()
         flattn[name(s)] = true
      (s:DefRegister|WDefAccessor) : 
         assign[name(s)] = SVNul()
         flattn[name(s)] = false
      (s:DefInstance) : ;TODO only add instance input ports. This probably involves correcting instance genders
         for f in fields(type(module(s)) as BundleType) do :
            if flip(f) == REVERSE : 
               println-all-debug(["Instance: " s " has input " f])
               val n = to-symbol("~.~" % [name(s),name(f)]) ; only on inputs
               assign[n] = SVNul()
               flattn[n] = true
      (s:Conditionally) :
         defn combine (flattn:HashTable<Symbol,True|False>,
                       table-c:HashTable<Symbol,SymbolicValue>,
                       table-a:HashTable<Symbol,SymbolicValue>,
                       i:Symbol) -> SymbolicValue|False :
            match(get?(table-c,i,false),get?(table-a,i,false)) : 
                  (c:SymbolicValue,a:SymbolicValue) : 
                     if c == a : c
                     else : SVMux(pred(s),c,a)
                  (c:SymbolicValue,a:False) : 
                     if flattn[i] : c
                     else : SVMux(pred(s),c,SVNul())
                  (c:False,a:SymbolicValue) :
                     if flattn[i] : a
                     else : SVMux(pred(s),SVNul(),a)
                  (c:False,a:False) : false

         val assign-c = deepcopy(assign)
         val assign-a = deepcopy(assign)
         val resets-c = deepcopy(resets)
         val resets-a = deepcopy(resets)
         build-tables(conseq(s),assign-c,resets-c,flattn)
         build-tables(alt(s),assign-a,resets-a,flattn)
         for i in get-unique-keys(list(assign-c,assign-a)) do :
            assign[i] = combine(flattn,assign-c,assign-a,i) as SymbolicValue
            val r = combine(flattn,resets-c,resets-a,i)
            match(r) : 
               (r:SymbolicValue) : resets[i] = r
               (r) : false
         ;println-debug("TABLE-C")
         ;for x in assign-c do : println-debug(x)
         ;println-debug("TABLE-A")
         ;for x in assign-a do : println-debug(x)
         ;println-debug("TABLE")
         ;for x in assign do : println-debug(x)
      (s:Connect|OnReset) : 
         val key* = match(loc(s)) :
            (e:WRef) : name(e)
            (e:WSubfield) : symbol-join([name(exp(e) as ?) `. name(e)])
            (e) : error("Shouldn't be here with ~" % [e])
         if s typeof Connect : assign[key*] = SVExp(exp(s))
         if s typeof OnReset : resets[key*] = SVExp(exp(s))
      (s:Begin) : for s* in body(s) do: build-tables(s*,assign,resets,flattn)
      (s:DefMemory|DefNode|EmptyStmt) : false
         
defn expand-whens (m:Module) -> Module :
   val assign = HashTable<Symbol,SymbolicValue>(symbol-hash)
   val resets = HashTable<Symbol,SymbolicValue>(symbol-hash)
   val flattn = HashTable<Symbol,True|False>(symbol-hash)

   for p in ports(m) do :
      if direction(p) == OUTPUT :
         assign[name(p)] = SVNul()
         flattn[name(p)] = false
         
   build-tables(body(m),assign,resets,flattn)
   for x in assign do : assign[key(x)] = optimize(value(x))
   for x in resets do : resets[key(x)] = optimize(value(x))
   ;val enables = get-enables(assign,kinds)
   ;for x in enables do : enables[key(x)] = optimize(value(x))
         
   println-debug("====== Assigns ======")
   for x in assign do : println-debug(x)
   println-debug("====== Resets ======")
   for x in resets do : println-debug(x)

   val table = merge-resets(assign,resets)
   println-debug("====== Table ======")
   for x in table do : println-debug(x)
   val decs = Vector<Stmt>()
   val cons = Vector<Stmt>()
   expand-whens(ports(m),table,cons)
   expand-whens(body(m),table,decs,cons)
   Module(info(m),name(m),ports(m),Begin(append(to-list(decs),to-list(cons))))

defn expand-whens (c:Circuit) -> Circuit :
   Circuit(info(c),modules*, main(c)) where :
      val modules* = 
         for m in modules(c) map :
            expand-whens(m)


;;================ INFER WIDTHS =============================
; First, you replace all unknown widths with a unique width
;   variable.
; Then, you collect all width constraints.
; Then, you solve width constraints.
; Finally, you replace all width variables with the solved
;   widths.
; Low FIRRTL Pass.
public defstruct InferWidths <: Pass
public defmethod pass (b:InferWidths) -> (Circuit -> Circuit) : infer-widths
public defmethod name (b:InferWidths) -> String : "Infer Widths"
public defmethod short-name (b:InferWidths) -> String : "infer-widths"

public defstruct VarWidth <: Width :
   name: Symbol
public defstruct PlusWidth <: Width :
   arg1 : Width
   arg2 : Width
public defstruct MinusWidth <: Width :
   arg1 : Width
   arg2 : Width
public defstruct MaxWidth <: Width :
   args : List<Width>
public defstruct ExpWidth <: Width :
   arg1 : Width

public defmulti map<?T> (f: Width -> Width, w:?T&Width) -> T
defmethod map (f: Width -> Width, w:Width) -> Width :
   match(w) :
      (w:MaxWidth) : MaxWidth(map(f,args(w)))
      (w:PlusWidth) : PlusWidth(f(arg1(w)),f(arg2(w)))
      (w:MinusWidth) : MinusWidth(f(arg1(w)),f(arg2(w)))
      (w:ExpWidth) : ExpWidth(f(arg1(w)))
      (w) : w

public defmethod print (o:OutputStream, w:VarWidth) :
   print(o,name(w))
public defmethod print (o:OutputStream, w:MaxWidth) :
   print-all(o,["max" args(w)])
public defmethod print (o:OutputStream, w:PlusWidth) :
   print-all(o,[ arg1(w) " + " arg2(w)])
public defmethod print (o:OutputStream, w:MinusWidth) :
   print-all(o,[ arg1(w) " - " arg2(w)])
public defmethod print (o:OutputStream, w:ExpWidth) :
   print-all(o,[ "exp(" arg1(w) ")"])

public definterface Constraint
public defstruct WGeq <: Constraint :
   loc : Width
   exp : Width
public defmethod print (o:OutputStream, c:WGeq) :
   print-all(o,[ loc(c) " >= " exp(c)])
defmethod equal? (w1:Width,w2:Width) -> True|False :
   match(w1,w2) :
      (w1:VarWidth,w2:VarWidth) : name(w1) == name(w2)
      (w1:MaxWidth,w2:MaxWidth) : 
         label<True|False> ret :
            if not length(args(w1)) == length(args(w2)) : ret(false)
            else :
               for w in args(w1) do :
                  if not contains?(args(w2),w) : ret(false)
               ret(true)
      (w1:IntWidth,w2:IntWidth) : width(w1) == width(w2)
      (w1:PlusWidth,w2:PlusWidth) : 
         (arg1(w1) == arg1(w2) and arg2(w1) == arg2(w2)) or (arg1(w1) == arg2(w2) and arg2(w1) == arg1(w2))
      (w1:MinusWidth,w2:MinusWidth) :
         (arg1(w1) == arg1(w2) and arg2(w1) == arg2(w2)) or (arg1(w1) == arg2(w2) and arg2(w1) == arg1(w2))
      (w1:ExpWidth,w2:ExpWidth) : arg1(w1) == arg1(w2)
      (w1:UnknownWidth,w2:UnknownWidth) : true
      (w1,w2) : false
defn apply (a:Int|False,b:Int|False, f: (Int,Int) -> Int) -> Int|False :
   if a typeof Int and b typeof Int : f(a as Int, b as Int)
   else : false

   
defn solve-constraints (l:List<WGeq>) -> HashTable<Symbol,Width> :
   defn contains? (n:Symbol,h:HashTable<Symbol,?>) -> True|False : key?(h,n)
   defn make-unique (ls:List<WGeq>) -> HashTable<Symbol,Width> :
      val h = HashTable<Symbol,Width>(symbol-hash)
      for g in ls do :
         match(loc(g)) :
            (w:VarWidth) :
               val n = name(w)
               if contains?(n,h) : h[n] = MaxWidth(list(exp(g),h[n]))
               else : h[n] = exp(g)
            (w) : w
      h
   defn simplify (w:Width) -> Width :
      match(map(simplify,w)) :
         (w:MaxWidth) : 
            val v = Vector<Width>()
            for w* in args(w) do :
               match(w*) :
                  (w*:MaxWidth) : 
                     for x in args(w*) do : add(v,x)
                  (w*) : add(v,w*)
            MaxWidth(unique(v))
         (w:PlusWidth) : 
            match(arg1(w),arg2(w)) :
               (w1:IntWidth,w2:IntWidth) : IntWidth(width(w1) + width(w2))
               (w1,w2) : w
         (w:MinusWidth) : 
            match(arg1(w),arg2(w)) :
               (w1:IntWidth,w2:IntWidth) : IntWidth(width(w1) - width(w2))
               (w1,w2) : w
         (w:ExpWidth) : 
            match(arg1(w)) :
               (w1:IntWidth) : IntWidth(pow(2,width(w1)) - 1)
               (w1) : w
         (w) : w
   defn substitute (w:Width,h:HashTable<Symbol,Width>) -> Width :
      ;println-all-debug(["Substituting for [" w "]"])
      val w* = simplify(w)
      ;println-all-debug(["After Simplify: [" w* "]"])
      match(map(substitute{_,h},simplify(w))) :
         (w:VarWidth) : 
            ;println-debug("matched varwidth!")
            if contains?(name(w),h) : 
               ;println-debug("Contained!")
               ;println-all-debug(["Width: " w])
               ;println-all-debug(["Accessed: " h[name(w)]])
               val t = simplify(substitute(h[name(w)],h))
               ;val t = h[name(w)]
               ;println-all-debug(["Width after sub: " t])
               h[name(w)] = t
               t
            else : w
         (w): 
            ;println-all-debug(["not varwidth!" w])
            w
   defn b-sub (w:Width,h:HashTable<Symbol,Width>) -> Width:
      match(map(b-sub{_,h},w)) :
         (w:VarWidth) : 
            if key?(h,name(w)) : h[name(w)]
            else : w
         (w) : w
   defn remove-cycle (n:Symbol,w:Width) -> Width :
      ;println-all-debug(["Removing cycle for " n " inside " w])
      val w* = match(map(remove-cycle{n,_},w)) :
         (w:MaxWidth) : MaxWidth(to-list(filter({_ != VarWidth(n)},args(w))))
         (w) : w
      ;println-all-debug(["After removing cycle for " n ", returning " w*])
      w*
   defn self-rec? (n:Symbol,w:Width) -> True|False :
      var has? = false
      defn look (w:Width) -> Width :
         match(map(look,w)) :
            (w:VarWidth) : if name(w) == n : has? = true
            (w) : w
         w
      look(w)
      has?
       
   ; Forward solve
   ; Returns a solved list where each constraint undergoes:
   ;  1) Continuous Solving (using triangular solving)
   ;  2) Remove Cycles
   ;  3) Move to solved if not self-recursive
   val u = make-unique(l)
   println-debug("======== UNIQUE CONSTRAINTS ========")
   for x in u do : println-debug(x)
   println-debug("====================================")

   val f = HashTable<Symbol,Width>(symbol-hash)
   val o = Vector<Symbol>()
   for x in u do :
      println-debug("==== SOLUTIONS TABLE ====")
      for x in f do : println-debug(x)
      println-debug("=========================")

      val [n e] = [key(x) value(x)]

      val e-sub = substitute(e,f)
      println-debug(["Solving " n " => " e])
      println-debug(["After Substitute: " n " => " e-sub])
      println-debug("==== SOLUTIONS TABLE (Post Substitute) ====")
      for x in f do : println-debug(x)
      println-debug("=========================")
      val e* = remove-cycle{n,_} $ e-sub
      ;println-debug(["After Remove Cycle: " n " => " e*])
      if not self-rec?(n,e*) : 
         ;println-all-debug(["Not rec!: " n " => " e*])
         ;println-all-debug(["Adding [" n "=>" e* "] to Solutions Table"])
         add(o,n)
         f[n] = e*

   println-debug("Forward Solved Constraints")
   for x in f do : println-debug(x)

   ; Backwards Solve
   val b = HashTable<Symbol,Width>(symbol-hash)
   for i in (length(o) - 1) through 0 by -1 do :
      val n = o[i]
      println-all-debug(["SOLVE BACK: [" n " => " f[n] "]"])
      println-debug("==== SOLUTIONS TABLE ====")
      for x in b do : println-debug(x)
      println-debug("=========================")
      val e* = simplify(b-sub(f[n],b))
      println-all-debug(["BACK RETURN: [" n " => " e* "]"])
      b[n] = e*
      println-debug("==== SOLUTIONS TABLE (Post backsolve) ====")
      for x in b do : println-debug(x)
      println-debug("=========================")

   b
   
public defn width! (t:Type) -> Width :
   match(t) :
      (t:UIntType) : width(t)
      (t:SIntType) : width(t)
      (t) : error("No width!")
public defn width! (e:Expression) -> Width : width!(type(e))

defn gen-constraints (m:Module, h:HashTable<Symbol,Type>, v:Vector<WGeq>) -> Module:
   defn gen-constraints-s (s:Stmt) -> Stmt :
      match(map(gen-constraints-s,s)) :
         (s:DefWire) : DefWire(info(s),name(s),h[name(s)])
         (s:DefInstance) : DefInstance(info(s),name(s),gen-constraints(module(s)))
         (s:DefMemory) : DefMemory(info(s),name(s),h[name(s)] as VectorType)
         (s:DefNode) : 
            val l = h[name(s)]
            val r = gen-constraints(value(s))
            add(v,WGeq(width!(l),width!(type(r))))
            add(v,WGeq(width!(type(r)),width!(l)))
            DefNode(info(s),name(s),r)
         (s:Connect) : 
            val l = gen-constraints(loc(s))
            val e = gen-constraints(exp(s))
            add(v,WGeq(width!(type(l)),width!(type(e))))
            add(v,WGeq(width!(type(e)),width!(type(l))))
            Connect(info(s),l,e)
         (s) : s

   defn gen-constraints (e:Expression) -> Expression :
      match(map(gen-constraints,e)) :
         (e:WRef) : WRef(name(e),h[name(e)],kind(e),gender(e))
         (e:WSubfield) : WSubfield(exp(e),name(e),bundle-field-type(type(exp(e)),name(e)),gender(e))
         (e:WIndex) : error("Shouldn't be here")
         (e:DoPrim) : DoPrim(op(e),args(e),consts(e),primop-gen-constraints(e,v))
         ;(e:Pad) : 
         ;   val value-w = width!(value(e))
         ;   val pad-w = remove-unknowns-w(width(e))
         ;   add(v,WGeq(pad-w, value-w))
         ;   val pad-t = match(type(e)) :
         ;      (t:UIntType) : UIntType(pad-w)
         ;      (t:SIntType) : SIntType(pad-w)
         ;      (t) : error("Shouldn't be here")
         ;   Pad(value(e),pad-w,pad-t)
         (e:ReadPort) : ReadPort(mem(e),index(e),type(type(mem(e)) as VectorType),enable(e))
         (e:WritePort) : WritePort(mem(e),index(e),type(type(mem(e)) as VectorType),enable(e))
         (e:Register) : Register(type(value(e)),value(e),enable(e))
         (e:UIntValue) : 
            match(width(e)) :
               (w:UnknownWidth) : 
                  val w* = VarWidth(firrtl-gensym(`w))
                  add(v,WGeq(w*,IntWidth(ceil-log2(value(e)))))
                  UIntValue(value(e),w*)
               (w) : e
         (e:SIntValue) : 
            match(width(e)) :
               (w:UnknownWidth) : 
                  val w* = VarWidth(firrtl-gensym(`w))
                  add(v,WGeq(w*,IntWidth(1 + ceil-log2(abs(value(e))))))
                  SIntValue(value(e),w*)
               (w) : e
         (e) : e

   val ports* = 
      for p in ports(m) map : Port(info(p),name(p),direction(p),h[name(p)])
         
   Module(info(m),name(m),ports*,gen-constraints-s(body(m)))

defn build-environment (c:Circuit,m:Module,h:HashTable<Symbol,Type>) -> HashTable<Symbol,Type> :
   defn build-environment (s:Stmt) -> False :
      match(s) :
         (s:DefWire) : h[name(s)] = remove-unknowns(type(s))
         (s:DefInstance) : h[name(s)] = h[name(module(s) as WRef)]
         (s:DefMemory) : h[name(s)] = remove-unknowns(type(s))
         (s:DefNode) : h[name(s)] = remove-unknowns(type(value(s)))
         (s) : false
      do(build-environment,s)
   for p in ports(m) do :
      h[name(p)] = bundle-field-type(h[name(m)],name(p))
   build-environment(body(m))
   h
         
defn reduce-var-widths (c:Circuit,h:HashTable<Symbol,Width>) -> Circuit :
   defn evaluate (w:Width) -> Width :
      defn apply (a:Int|False,f:(Int) -> Int) -> Int|False :
         if a typeof Int : f(a as Int)
         else : false
      defn apply (a:Int|False,b:Int|False, f: (Int,Int) -> Int) -> Int|False :
         if a typeof Int and b typeof Int : f(a as Int, b as Int)
         else : false
      defn apply-l (l:List<Int|False>,f:(Int,Int) -> Int) -> Int|False :
         if length(l) == 0 : 0
         else : apply(head(l),apply-l(tail(l),f),f)
      defn max (a:Int,b:Int) -> Int :
         if a >= b : a
         else : b
      defn solve (w:Width) -> Int|False :
         match(w) :
            (w:VarWidth) : 
               val w* = h[name(w)]
               if w* typeof VarWidth : false
               else : solve(w*)
            (w:MaxWidth) : apply-l(map(solve,args(w)),max)
            (w:PlusWidth) : apply(solve(arg1(w)),solve(arg2(w)),{_ + _})
            (w:MinusWidth) : apply(solve(arg1(w)),solve(arg2(w)),{_ - _})
            (w:ExpWidth) : apply(2,solve(arg1(w)),{pow(_,_) - 1})
            (w:IntWidth) : width(w)
            (w) : error("Shouldn't be here")
   
      val s = solve(w)
      if s typeof Int : IntWidth(s as Int)
      else : w

   defn reduce-var-widths-w (w:Width) -> Width :
      println-all-debug(["REPLACE: " w])
      val w* = evaluate(w)
      println-all-debug(["WITH: " w*])
      w*

   val modules* = for m in modules(c) map :
      Module{info(m),name(m),_,mapr(reduce-var-widths-w,body(m))} $
         for p in ports(m) map :
            Port(info(p),name(p),direction(p),mapr(reduce-var-widths-w,type(p)))

   Circuit(info(c),modules*,main(c))

defn remove-unknowns-w (w:Width) -> Width :
   match(w) :
      (w:UnknownWidth) : VarWidth(firrtl-gensym(`w)) 
      (w) : w
defn remove-unknowns (t:Type) -> Type : mapr(remove-unknowns-w,t)

defn infer-widths (c:Circuit) -> Circuit :
   defn deepcopy (t:HashTable<Symbol,Type>) -> HashTable<Symbol,Type> :
      t0 where :
         val t0 = HashTable<Symbol,Type>(symbol-hash)
         for x in t do :
            t0[key(x)] = value(x)
   
   val v = Vector<WGeq>()
   val ports* = HashTable<Symbol,Type>(symbol-hash)
   for m in modules(c) do : 
      ports*[name(m)] = remove-unknowns(BundleType(map(to-field,ports(m))))
   val modules* = for m in modules(c) map :
      println-all-debug(["====== MODULE(" name(m) ") ENV ======"])
      val h = build-environment(c,m,deepcopy(ports*))
      for x in h do: println-debug(x)
      println-all-debug(["====================================="])
      val m* = gen-constraints(m,h,v)
      println-all-debug(["====== MODULE(" name(m) ") ======"])
      println-debug(m*)
      println-all-debug(["====================================="])
      m*
   println-debug("======== ALL CONSTRAINTS ========")
   for x in v do : println-debug(x)
   println-debug("=================================")
   val h = solve-constraints(to-list(v))
   println-debug("======== SOLVED CONSTRAINTS ========")
   for x in h do : println-debug(x)
   println-debug("====================================")
   reduce-var-widths(Circuit(info(c),modules*,main(c)),h)


;================= Inline Instances ========================
; Inlines instances. Assumes module with same name as the
;   Circuit is the top level module
public defstruct Inline <: Pass
public defmethod pass (b:Inline) -> (Circuit -> Circuit) : inline-instances
public defmethod name (b:Inline) -> String : "Inline Instances"
public defmethod short-name (b:Inline) -> String : "inline-instances"

defn inline-instances (c:Circuit) :
   val h = HashTable<Symbol,Module>(symbol-hash)
   val h-s = HashTable<Symbol,Stmt>(symbol-hash)
   defn inline-inst (s:Stmt) -> Stmt :
      match(map(inline-inst,s)) :
        (s:DefInstance) : 
           val n = name(module(s) as WRef)
           val m = h[n]
           val body* = 
              if key?(h-s,n) : h-s[n]
              else : 
                 val v = Vector<Stmt>()
                 for p in ports(m) do :
                    add(v,DefWire(info(s),name(p),type(p)))
                 add(v,inline-inst(body(m)))
                 Begin(to-list(v))
           h-s[n] = body*
           rename-s(body*,name(s))
        (s) : map(inline-inst-e,s)
   defn inline-inst-e (e:Expression) -> Expression :
      match(map(inline-inst-e,e)) :
         (e:WSubfield) : 
            match(kind(exp(e) as WRef)) :
               (k:InstanceKind) : 
                  WRef(symbol-join([name(exp(e) as WRef) "_" name(e)]),type(e),k,gender(e))
               (k:MemKind) : e
         (e) : e
   defn rename (ref:Symbol,n:Symbol) -> Symbol : symbol-join([n "_" ref])
   defn rename-e (e:Expression,n:Symbol) -> Expression :
      match(map(rename-e{_,n},e)) :
         (e:WRef) : WRef(rename(name(e),n),type(e),kind(e),gender(e))
         (e:WSubfield) : 
            match(kind(exp(e) as WRef)) :
               (k:InstanceKind) : 
                  WRef(symbol-join([name(exp(e) as WRef) "_" name(e)]),type(e),k,gender(e))
               (k:MemKind) : e
         (e) : e
   defn rename-s (s:Stmt,n:Symbol) -> Stmt :
      map{rename-e{_,n},_} $ match(map(rename-s{_,n},s)) :
         (s:DefWire) : DefWire(info(s),rename(name(s),n),type(s))
         (s:DefInstance) : error("Shouldn't be here")
         (s:DefMemory) : DefMemory(info(s),rename(name(s),n),type(s))
         (s:DefNode) : DefNode(info(s),rename(name(s),n),value(s))
         (s) : s
   for m in modules(c) do :
      h[name(m)] = m
   val top = (for m in modules(c) find : name(m) == main(c)) as Module
   Circuit(info(c),list(Module(info(top),name(top),ports(top),inline-inst(body(top)))),main(c))


;================= Split Expressions ========================
; Intended to only work on low firrtl
public defstruct SplitExp <: Pass
public defmethod pass (b:SplitExp) -> (Circuit -> Circuit) : split-exp
public defmethod name (b:SplitExp) -> String : "Split Expressions"
public defmethod short-name (b:SplitExp) -> String : "split-expressions"

defn split-exp (c:Circuit) :
   defn split-exp-s (s:Stmt,v:Vector<Stmt>) -> False :
      match(s) :
         (s:Begin) : 
            defn f (s:Stmt) -> False: split-exp-s(s,v)
            do(f,s)
         (s:Conditionally) : error("Shouldn't be here")
         (s:Connect) :
            match(loc(s)) :
               (e:WritePort) : add(v,map(split-exp-e{_,v,name(exp(s) as WRef),info(s)},s))
               (e) : add(v,map(split-exp-e{_,v,name(loc(s) as WRef),info(s)},s))
         (s:DefNode) : add(v,map(split-exp-e{_,v,name(s),info(s)},s))
         (s) : add(v,map(split-exp-e{_,v,false,info(s)},s))
      false
   defn split-exp-e (e:Expression,v:Vector<Stmt>,n:Symbol|False,info:FileInfo) -> Expression :
      match(map(split-exp-e{_,v,n,info},e)):
         (e:Subfield|DoPrim|ReadPort|Register|WritePort) : 
            val n* = 
               if n typeof False : firrtl-gensym(`T)
               else : firrtl-gensym(symbol-join([n as Symbol `__]))
            add(v,DefNode(info,n*,e))
            WRef(n*,type(e),NodeKind(),UNKNOWN-GENDER)
         (e) : e

   Circuit{info(c),_,main(c)} $
      for m in modules(c) map :
         val v = Vector<Stmt>()
         split-exp-s(body(m),v)
         Module(info(m),name(m),ports(m),Begin(to-list(v)))

;================= Bring to Real IR ========================
; Returns a new Circuit with only real IR nodes.
public defstruct ToRealIR <: Pass
public defmethod pass (b:ToRealIR) -> (Circuit -> Circuit) : to-real-ir
public defmethod name (b:ToRealIR) -> String : "Real IR"
public defmethod short-name (b:ToRealIR) -> String : "real-ir"

defn to-real-ir (c:Circuit) :
   defn to-exp (e:Expression) :
      match(map(to-exp,e)) :
         (e:WRef) : Ref(name(e), type(e))
         (e:WSubfield) : Subfield(exp(e),name(e),type(e))
         (e:WIndex) : error("Shouldn't be here")
         (e) : e
   defn to-stmt (s:Stmt) :
     match(map(to-exp,s)) :
        (e:WDefAccessor) : error("Shouldn't be here")
        (e:ConnectToIndexed) : error("Shouldn't be here")
        (e:ConnectFromIndexed) : error("Shouldn't be here")
        (e) : map(to-stmt,e)

   Circuit(info(c),modules*, main(c)) where :
      val modules* =
         for m in modules(c) map :
            Module(info(m),name(m), ports(m), to-stmt(body(m)))

<<<<<<< HEAD
;============= FLO PRINTER ======================================
; Emit 

defn flo-op-name (op:PrimOp) -> String :
   switch {op == _ } :
      ;NEG-OP :         "neg"
      ;NEG-OP :         "neg"
      ;NEG-OP :         "neg"
      ;NEG-OP :         "neg"
      ADD-UU-OP :      "add"
      ADD-US-OP :      "add"
      ADD-SU-OP :      "add"
      ADD-SS-OP :      "add"
      ADD-WRAP-UU-OP : "add"
      ADD-WRAP-US-OP : "add"
      ADD-WRAP-SU-OP : "add"
      ADD-WRAP-SS-OP : "add"
      SUB-UU-OP :      "sub"
      SUB-US-OP :      "sub"
      SUB-SU-OP :      "sub"
      SUB-SS-OP :      "sub"
      SUB-WRAP-UU-OP : "sub"
      SUB-WRAP-US-OP : "sub"
      SUB-WRAP-SU-OP : "sub"
      SUB-WRAP-SS-OP : "sub"
      MUL-UU-OP :      "mul" ;; todo: signed version
      MUL-US-OP :      "mul" ;; todo: signed version
      MUL-SU-OP :      "mul" ;; todo: signed version
      MUL-SS-OP :      "mul" ;; todo: signed version
      DIV-UU-OP :      "div" ;; todo: signed version
      DIV-US-OP :      "div" ;; todo: signed version
      DIV-SU-OP :      "div" ;; todo: signed version
      DIV-SS-OP :      "div" ;; todo: signed version
      MOD-UU-OP :      "mod" ;; todo: signed version
      MOD-US-OP :      "mod" ;; todo: signed version
      MOD-SU-OP :      "mod" ;; todo: signed version
      MOD-SS-OP :      "mod" ;; todo: signed version
      LESS-UU-OP :        "lt"  ;; todo: signed version
      LESS-US-OP :        "lt"  ;; todo: signed version
      LESS-SU-OP :        "lt"  ;; todo: signed version
      LESS-SS-OP :        "lt"  ;; todo: signed version
      LESS-EQ-UU-OP :     "lte" ;; todo: swap args
      LESS-EQ-US-OP :     "lte" ;; todo: swap args
      LESS-EQ-SU-OP :     "lte" ;; todo: swap args
      LESS-EQ-SS-OP :     "lte" ;; todo: swap args
      GREATER-UU-OP :     "lt"  ;; todo: swap args
      GREATER-US-OP :     "lt"  ;; todo: swap args
      GREATER-SU-OP :     "lt"  ;; todo: swap args
      GREATER-SS-OP :     "lt"  ;; todo: swap args
      GREATER-EQ-UU-OP :  "lte" ;; todo: signed version
      GREATER-EQ-US-OP :  "lte" ;; todo: signed version
      GREATER-EQ-SU-OP :  "lte" ;; todo: signed version
      GREATER-EQ-SS-OP :  "lte" ;; todo: signed version
      NEQUAL-UU-OP :      "neq"
      NEQUAL-SS-OP :      "neq"
      EQUAL-UU-OP :       "eq"
      EQUAL-SS-OP :       "eq"
      MUX-UU-OP :         "mux"
      MUX-SS-OP :         "mux"
      PAD-U-OP :          "rsh" 
      PAD-S-OP :          "arsh"
      NEG-U-OP :          "neg"
      NEG-S-OP :          "neg"
      AS-UINT-U-OP : "mov"
      AS-UINT-S-OP : "mov"
      AS-SINT-U-OP : "mov"
      AS-SINT-S-OP : "mov"
      SHIFT-LEFT-U-OP :  "lsh" 
      SHIFT-LEFT-S-OP :  "lsh" 
      SHIFT-RIGHT-U-OP : "rsh"
      SHIFT-RIGHT-S-OP : "arsh"
      DYN-SHIFT-LEFT-U-OP :  "lsh" 
      DYN-SHIFT-LEFT-S-OP :  "lsh" 
      DYN-SHIFT-RIGHT-U-OP : "rsh" 
      DYN-SHIFT-RIGHT-S-OP : "arsh"
      CONVERT-U-OP : "arsh"
      CONVERT-S-OP : "mov"
      BIT-AND-OP :     "and"
      BIT-NOT-OP :     "not"
      BIT-OR-OP :      "or"
      BIT-XOR-OP :     "xor"
      BIT-XOR-REDUCE-OP : "xorr"
      BIT-AND-REDUCE-OP : "andr"
      BIT-OR-REDUCE-OP : "orr"
      CONCAT-OP :      "cat"
      BIT-SELECT-OP :  "rsh"
      BITS-SELECT-OP : "rsh"
      else : error $ string-join $ ["Unable to print Primop: " op]

defn sane-width (wd:Width) -> Int :
  match(wd) :
    (w:IntWidth) : max(1, width(w))
    (w)          : error(string-join(["Unknown width: " w]))

defn prim-width (type:Type) -> Int :
   match(type) :
      (t:UIntType) : sane-width(width(t))
      (t:SIntType) : sane-width(width(t))
      (t) :          error("Bad prim width type")

defn sizeof (in: Int) -> Int :
  max(1, ceil-log2(in + 1))

defn emit-all (es:Streamable, top:Symbol) :
  for e in es do :
     match(e) :
       (ex:Expression) : emit!(ex,top)
       (ex:String) :     print(ex)
       (ex:Symbol) :     print(ex)
       ;; (ex:Int) :        print-all([ex "'" sizeof(ex)])
       (ex:Int) :        print(ex)
       (ex) :            print(ex)

defn emit! (e:Expression,top:Symbol) :
   defn greater-op? (op: PrimOp) -> True|False :
      contains?([GREATER-OP, GREATER-UU-OP, GREATER-US-OP, GREATER-SU-OP, GREATER-SS-OP], op)
   defn greater-eq-op? (op: PrimOp) -> True|False :
      contains?([GREATER-EQ-OP, GREATER-EQ-UU-OP, GREATER-EQ-US-OP, GREATER-EQ-SU-OP, GREATER-EQ-SS-OP], op)     
   defn less-eq-op? (op: PrimOp) -> True|False :
      contains?([LESS-EQ-OP, LESS-EQ-UU-OP, LESS-EQ-US-OP, LESS-EQ-SS-OP, LESS-EQ-SS-OP], op)
   defn less-op? (op: PrimOp) -> True|False :
      contains?([LESS-OP, LESS-UU-OP, LESS-US-OP, LESS-SS-OP, LESS-SS-OP], op)
   defn cmp-op? (op: PrimOp) -> True|False :
      greater-op?(op) or greater-eq-op?(op) or less-op?(op) or less-eq-op?(op) or 
      contains?([EQUAL-OP, EQUAL-UU-OP, EQUAL-SS-OP, NEQUAL-OP, NEQUAL-UU-OP, NEQUAL-SS-OP], op)
   match(e) :
      (e:Ref) :       emit-all([top "::" name(e)], top)
      (e:UIntValue) : emit-all([value(e) "'" sane-width(width(e))], top)
      (e:SIntValue) : emit-all([value(e) "'" sane-width(width(e))], top)
      (e:Subfield) :  emit-all([exp(e) "/" name(e)], top)
      (e:Index) :     emit-all([exp(e) "/" value(e)], top)
      (e:Pad) : 
         val op-name = match(type(e)) :
             (t:SIntType) : "arsh"
             (u) : "rsh"
         emit-all([op-name "'" prim-width(type(e)) " " value(e) " 0"], top)
      (e:Register) : 
         emit-all(["reg'" prim-width(type(e)) " " enable(e) " " value(e)], top) 
      (e:ReadPort) : 
         emit-all(["rd'" prim-width(type(e)) " " "1" " " mem(e) " " index(e)], top) ;; enable(e)
      (e:DoPrim) : 
         if cmp-op?(op(e)) :
           emit-all([flo-op-name(op(e)) "'" prim-width(type(args(e)[0]))], top)
           if greater-op?(op(e)) or greater-eq-op?(op(e)) :
             emit-all([" " args(e)[1] " " args(e)[0]], top)
           else :
             emit-all([" " args(e)[0] " " args(e)[1]], top)
         else if op(e) == CONVERT-U-OP :
           emit-all(["arsh'" prim-width(type(e)) " " args(e)[0] " 0"], top)
         else if op(e) == BIT-SELECT-OP :
           emit-all([flo-op-name(op(e)) "'1 " args(e)[0] " " consts(e)[0]], top)
         else if op(e) == BITS-SELECT-OP :
           val w = consts(e)[0] - consts(e)[1] + 1
           emit-all([flo-op-name(op(e)) "'" w " " args(e)[0] " " consts(e)[1]], top)
         ;; else if op(e) == CONCAT-OP :
         ;;   val w = consts(e)[0] - consts(e)[1] + 1
         ;;   emit-all([flo-op-name(op(e)) "'" w " " args(e)[0] " " consts(e)[1]], top)
         else :
           emit-all([flo-op-name(op(e)) "'" prim-width(type(e))], top)
           if (op(e) == PAD-U-OP) or (op(e) == PAD-S-OP) :
             emit-all(["  " args(e)[0] " " consts(e)[0]], top)
           else :
             for arg in args(e) do :
               print(" ")
               emit!(arg, top)
             for const in consts(e) do :
               print-all([" " const "'" sizeof(const)])
      (e) : error("SHOULDN'T EMIT THIS") ;; print-all(["EMIT(" e ")"])
      ;(e) : emit-all(["mov'" prim-width(type(e)) " " e], top) ;TODO, not sure which one is right

defn maybe-mov (e:Expression) -> String :
   val need-mov? = match(e) :
      (e:Ref) :       true
      (e:UIntValue) : true
      (e:SIntValue) : true
      (e:Subfield) :  true
      (e:Index) :     true
      (e) :           false
   if need-mov?: "mov " else: ""

defn emit-s (s:Stmt, v:List<Symbol>, top:Symbol) :
   match(s) :
      (s:DefWire) : ""
      (s:DefInstance) : error("Shouldn't be here")
      (s:DefMemory) :
         val vtype = type(s) as VectorType
         emit-all([top "::" name(s) " = mem'" prim-width(type(vtype)) " " size(vtype) "\n"], top)
      (s:DefNode) :
         if value(s) typeof WritePort :
            val e = value(s) as WritePort
            val n = firrtl-gensym(`F)
            emit-all([top "::" n " = wr'" prim-width(type(e)) " " enable(e) " " mem(e) " " index(e) " " top "::" name(s) "\n"], top)
         else :
           emit-all([top "::" name(s) " = " maybe-mov(value(s)) value(s) "\n"], top)
      (s:Begin) : do(emit-s{_, v, top}, body(s))
      (s:Connect) : 
         val n = name(loc(s) as Ref)
         if contains?(v,n) :
            emit-all([top "::" n " = out'" prim-width(type(loc(s))) " " exp(s) "\n"], top)
         else :
            emit-all([top "::" n " = " maybe-mov(exp(s)) exp(s) "\n"], top)
      (s) : s 

defn emit-module (m:Module) :
   val v = Vector<Symbol>()
   for port in ports(m) do :
      if name(port) ==`reset :
         emit-all([name(m) "::" name(port) " = rst'1\n"], name(m))
      else : switch {_ == direction(port)} :
         INPUT : print-all([name(m) "::" name(port) " = " "in'" prim-width(type(port)) "\n"])
         OUTPUT : add(v,name(port))
   emit-s(body(m), to-list(v), name(m))

public defn emit-flo (file:String, c:Circuit) :
   with-output-file{file, _} $ fn () :
      emit-module(modules(c)[0])
      false
   c

;============= DRIVER ======================================
public defn run-passes (c: Circuit, p: List<Char>,file:String) :
   var c*:Circuit = c
   println("Compiling!")
   if PRINT-CIRCUITS : println("Original Circuit")
   if PRINT-CIRCUITS : print(c)
   defn do-stage (name:String, f: Circuit -> Circuit) :
      if PRINT-CIRCUITS : println(name)
      c* = f(c*)
      if PRINT-CIRCUITS : print(c*)
      if PRINT-CIRCUITS : println-all(["Finished " name "\n"])

   if contains(p,'X') or contains(p,'A') : do-stage("High Form Check", check-high-form)
   if contains(p,'X') or contains(p,'a') : do-stage("Temp Elimination", temp-elimination)
   if contains(p,'X') or contains(p,'b') : do-stage("Working IR", to-working-ir)

   if contains(p,'X') or contains(p,'c') : do-stage("Make Explicit Reset", make-explicit-reset)

   if contains(p,'X') or contains(p,'d') : do-stage("Resolve Kinds", resolve-kinds)
   if contains(p,'X') or contains(p,'D') : do-stage("Check Kinds", check-kinds)

   if contains(p,'X') or contains(p,'e') : do-stage("Infer Types", infer-types)
   if contains(p,'X') or contains(p,'E') : do-stage("Check Types", check-types)

   if contains(p,'X') or contains(p,'f') : do-stage("Resolve Genders", resolve-genders)
   if contains(p,'X') or contains(p,'F') : do-stage("Check Genders", check-genders)

   if contains(p,'X') or contains(p,'g') : do-stage("Expand Accessors", expand-accessors) ;mem kind
   if contains(p,'X') or contains(p,'h') : do-stage("Lower To Ground", lower-to-ground) ;inst kind
   if contains(p,'X') or contains(p,'i') : do-stage("Expand Indexed Connects", expand-connect-indexed)

; make sure no bundle types
   if contains(p,'X') or contains(p,'k') : do-stage("Expand Whens", expand-whens) ; requires types, lowering

   if contains(p,'X') or contains(p,'l') : do-stage("Infer Widths", infer-widths) ; requires lowering, expand whens
   
   if contains(p,'X') or contains(p,'m') : do-stage("Inline Instances", inline-instances) ;inst kind

   if contains(p,'X') or contains(p,'n') : do-stage("Split Expressions", split-exp)

   if contains(p,'X') or contains(p,'o') : do-stage("Real IR", to-real-ir)
   if contains(p,'X') or contains(p,'F') : do-stage("To Flo", emit-flo{file,_})
   println("Done!")
=======
>>>>>>> 14bb9cda
<|MERGE_RESOLUTION|>--- conflicted
+++ resolved
@@ -1870,269 +1870,3 @@
       val modules* =
          for m in modules(c) map :
             Module(info(m),name(m), ports(m), to-stmt(body(m)))
-
-<<<<<<< HEAD
-;============= FLO PRINTER ======================================
-; Emit 
-
-defn flo-op-name (op:PrimOp) -> String :
-   switch {op == _ } :
-      ;NEG-OP :         "neg"
-      ;NEG-OP :         "neg"
-      ;NEG-OP :         "neg"
-      ;NEG-OP :         "neg"
-      ADD-UU-OP :      "add"
-      ADD-US-OP :      "add"
-      ADD-SU-OP :      "add"
-      ADD-SS-OP :      "add"
-      ADD-WRAP-UU-OP : "add"
-      ADD-WRAP-US-OP : "add"
-      ADD-WRAP-SU-OP : "add"
-      ADD-WRAP-SS-OP : "add"
-      SUB-UU-OP :      "sub"
-      SUB-US-OP :      "sub"
-      SUB-SU-OP :      "sub"
-      SUB-SS-OP :      "sub"
-      SUB-WRAP-UU-OP : "sub"
-      SUB-WRAP-US-OP : "sub"
-      SUB-WRAP-SU-OP : "sub"
-      SUB-WRAP-SS-OP : "sub"
-      MUL-UU-OP :      "mul" ;; todo: signed version
-      MUL-US-OP :      "mul" ;; todo: signed version
-      MUL-SU-OP :      "mul" ;; todo: signed version
-      MUL-SS-OP :      "mul" ;; todo: signed version
-      DIV-UU-OP :      "div" ;; todo: signed version
-      DIV-US-OP :      "div" ;; todo: signed version
-      DIV-SU-OP :      "div" ;; todo: signed version
-      DIV-SS-OP :      "div" ;; todo: signed version
-      MOD-UU-OP :      "mod" ;; todo: signed version
-      MOD-US-OP :      "mod" ;; todo: signed version
-      MOD-SU-OP :      "mod" ;; todo: signed version
-      MOD-SS-OP :      "mod" ;; todo: signed version
-      LESS-UU-OP :        "lt"  ;; todo: signed version
-      LESS-US-OP :        "lt"  ;; todo: signed version
-      LESS-SU-OP :        "lt"  ;; todo: signed version
-      LESS-SS-OP :        "lt"  ;; todo: signed version
-      LESS-EQ-UU-OP :     "lte" ;; todo: swap args
-      LESS-EQ-US-OP :     "lte" ;; todo: swap args
-      LESS-EQ-SU-OP :     "lte" ;; todo: swap args
-      LESS-EQ-SS-OP :     "lte" ;; todo: swap args
-      GREATER-UU-OP :     "lt"  ;; todo: swap args
-      GREATER-US-OP :     "lt"  ;; todo: swap args
-      GREATER-SU-OP :     "lt"  ;; todo: swap args
-      GREATER-SS-OP :     "lt"  ;; todo: swap args
-      GREATER-EQ-UU-OP :  "lte" ;; todo: signed version
-      GREATER-EQ-US-OP :  "lte" ;; todo: signed version
-      GREATER-EQ-SU-OP :  "lte" ;; todo: signed version
-      GREATER-EQ-SS-OP :  "lte" ;; todo: signed version
-      NEQUAL-UU-OP :      "neq"
-      NEQUAL-SS-OP :      "neq"
-      EQUAL-UU-OP :       "eq"
-      EQUAL-SS-OP :       "eq"
-      MUX-UU-OP :         "mux"
-      MUX-SS-OP :         "mux"
-      PAD-U-OP :          "rsh" 
-      PAD-S-OP :          "arsh"
-      NEG-U-OP :          "neg"
-      NEG-S-OP :          "neg"
-      AS-UINT-U-OP : "mov"
-      AS-UINT-S-OP : "mov"
-      AS-SINT-U-OP : "mov"
-      AS-SINT-S-OP : "mov"
-      SHIFT-LEFT-U-OP :  "lsh" 
-      SHIFT-LEFT-S-OP :  "lsh" 
-      SHIFT-RIGHT-U-OP : "rsh"
-      SHIFT-RIGHT-S-OP : "arsh"
-      DYN-SHIFT-LEFT-U-OP :  "lsh" 
-      DYN-SHIFT-LEFT-S-OP :  "lsh" 
-      DYN-SHIFT-RIGHT-U-OP : "rsh" 
-      DYN-SHIFT-RIGHT-S-OP : "arsh"
-      CONVERT-U-OP : "arsh"
-      CONVERT-S-OP : "mov"
-      BIT-AND-OP :     "and"
-      BIT-NOT-OP :     "not"
-      BIT-OR-OP :      "or"
-      BIT-XOR-OP :     "xor"
-      BIT-XOR-REDUCE-OP : "xorr"
-      BIT-AND-REDUCE-OP : "andr"
-      BIT-OR-REDUCE-OP : "orr"
-      CONCAT-OP :      "cat"
-      BIT-SELECT-OP :  "rsh"
-      BITS-SELECT-OP : "rsh"
-      else : error $ string-join $ ["Unable to print Primop: " op]
-
-defn sane-width (wd:Width) -> Int :
-  match(wd) :
-    (w:IntWidth) : max(1, width(w))
-    (w)          : error(string-join(["Unknown width: " w]))
-
-defn prim-width (type:Type) -> Int :
-   match(type) :
-      (t:UIntType) : sane-width(width(t))
-      (t:SIntType) : sane-width(width(t))
-      (t) :          error("Bad prim width type")
-
-defn sizeof (in: Int) -> Int :
-  max(1, ceil-log2(in + 1))
-
-defn emit-all (es:Streamable, top:Symbol) :
-  for e in es do :
-     match(e) :
-       (ex:Expression) : emit!(ex,top)
-       (ex:String) :     print(ex)
-       (ex:Symbol) :     print(ex)
-       ;; (ex:Int) :        print-all([ex "'" sizeof(ex)])
-       (ex:Int) :        print(ex)
-       (ex) :            print(ex)
-
-defn emit! (e:Expression,top:Symbol) :
-   defn greater-op? (op: PrimOp) -> True|False :
-      contains?([GREATER-OP, GREATER-UU-OP, GREATER-US-OP, GREATER-SU-OP, GREATER-SS-OP], op)
-   defn greater-eq-op? (op: PrimOp) -> True|False :
-      contains?([GREATER-EQ-OP, GREATER-EQ-UU-OP, GREATER-EQ-US-OP, GREATER-EQ-SU-OP, GREATER-EQ-SS-OP], op)     
-   defn less-eq-op? (op: PrimOp) -> True|False :
-      contains?([LESS-EQ-OP, LESS-EQ-UU-OP, LESS-EQ-US-OP, LESS-EQ-SS-OP, LESS-EQ-SS-OP], op)
-   defn less-op? (op: PrimOp) -> True|False :
-      contains?([LESS-OP, LESS-UU-OP, LESS-US-OP, LESS-SS-OP, LESS-SS-OP], op)
-   defn cmp-op? (op: PrimOp) -> True|False :
-      greater-op?(op) or greater-eq-op?(op) or less-op?(op) or less-eq-op?(op) or 
-      contains?([EQUAL-OP, EQUAL-UU-OP, EQUAL-SS-OP, NEQUAL-OP, NEQUAL-UU-OP, NEQUAL-SS-OP], op)
-   match(e) :
-      (e:Ref) :       emit-all([top "::" name(e)], top)
-      (e:UIntValue) : emit-all([value(e) "'" sane-width(width(e))], top)
-      (e:SIntValue) : emit-all([value(e) "'" sane-width(width(e))], top)
-      (e:Subfield) :  emit-all([exp(e) "/" name(e)], top)
-      (e:Index) :     emit-all([exp(e) "/" value(e)], top)
-      (e:Pad) : 
-         val op-name = match(type(e)) :
-             (t:SIntType) : "arsh"
-             (u) : "rsh"
-         emit-all([op-name "'" prim-width(type(e)) " " value(e) " 0"], top)
-      (e:Register) : 
-         emit-all(["reg'" prim-width(type(e)) " " enable(e) " " value(e)], top) 
-      (e:ReadPort) : 
-         emit-all(["rd'" prim-width(type(e)) " " "1" " " mem(e) " " index(e)], top) ;; enable(e)
-      (e:DoPrim) : 
-         if cmp-op?(op(e)) :
-           emit-all([flo-op-name(op(e)) "'" prim-width(type(args(e)[0]))], top)
-           if greater-op?(op(e)) or greater-eq-op?(op(e)) :
-             emit-all([" " args(e)[1] " " args(e)[0]], top)
-           else :
-             emit-all([" " args(e)[0] " " args(e)[1]], top)
-         else if op(e) == CONVERT-U-OP :
-           emit-all(["arsh'" prim-width(type(e)) " " args(e)[0] " 0"], top)
-         else if op(e) == BIT-SELECT-OP :
-           emit-all([flo-op-name(op(e)) "'1 " args(e)[0] " " consts(e)[0]], top)
-         else if op(e) == BITS-SELECT-OP :
-           val w = consts(e)[0] - consts(e)[1] + 1
-           emit-all([flo-op-name(op(e)) "'" w " " args(e)[0] " " consts(e)[1]], top)
-         ;; else if op(e) == CONCAT-OP :
-         ;;   val w = consts(e)[0] - consts(e)[1] + 1
-         ;;   emit-all([flo-op-name(op(e)) "'" w " " args(e)[0] " " consts(e)[1]], top)
-         else :
-           emit-all([flo-op-name(op(e)) "'" prim-width(type(e))], top)
-           if (op(e) == PAD-U-OP) or (op(e) == PAD-S-OP) :
-             emit-all(["  " args(e)[0] " " consts(e)[0]], top)
-           else :
-             for arg in args(e) do :
-               print(" ")
-               emit!(arg, top)
-             for const in consts(e) do :
-               print-all([" " const "'" sizeof(const)])
-      (e) : error("SHOULDN'T EMIT THIS") ;; print-all(["EMIT(" e ")"])
-      ;(e) : emit-all(["mov'" prim-width(type(e)) " " e], top) ;TODO, not sure which one is right
-
-defn maybe-mov (e:Expression) -> String :
-   val need-mov? = match(e) :
-      (e:Ref) :       true
-      (e:UIntValue) : true
-      (e:SIntValue) : true
-      (e:Subfield) :  true
-      (e:Index) :     true
-      (e) :           false
-   if need-mov?: "mov " else: ""
-
-defn emit-s (s:Stmt, v:List<Symbol>, top:Symbol) :
-   match(s) :
-      (s:DefWire) : ""
-      (s:DefInstance) : error("Shouldn't be here")
-      (s:DefMemory) :
-         val vtype = type(s) as VectorType
-         emit-all([top "::" name(s) " = mem'" prim-width(type(vtype)) " " size(vtype) "\n"], top)
-      (s:DefNode) :
-         if value(s) typeof WritePort :
-            val e = value(s) as WritePort
-            val n = firrtl-gensym(`F)
-            emit-all([top "::" n " = wr'" prim-width(type(e)) " " enable(e) " " mem(e) " " index(e) " " top "::" name(s) "\n"], top)
-         else :
-           emit-all([top "::" name(s) " = " maybe-mov(value(s)) value(s) "\n"], top)
-      (s:Begin) : do(emit-s{_, v, top}, body(s))
-      (s:Connect) : 
-         val n = name(loc(s) as Ref)
-         if contains?(v,n) :
-            emit-all([top "::" n " = out'" prim-width(type(loc(s))) " " exp(s) "\n"], top)
-         else :
-            emit-all([top "::" n " = " maybe-mov(exp(s)) exp(s) "\n"], top)
-      (s) : s 
-
-defn emit-module (m:Module) :
-   val v = Vector<Symbol>()
-   for port in ports(m) do :
-      if name(port) ==`reset :
-         emit-all([name(m) "::" name(port) " = rst'1\n"], name(m))
-      else : switch {_ == direction(port)} :
-         INPUT : print-all([name(m) "::" name(port) " = " "in'" prim-width(type(port)) "\n"])
-         OUTPUT : add(v,name(port))
-   emit-s(body(m), to-list(v), name(m))
-
-public defn emit-flo (file:String, c:Circuit) :
-   with-output-file{file, _} $ fn () :
-      emit-module(modules(c)[0])
-      false
-   c
-
-;============= DRIVER ======================================
-public defn run-passes (c: Circuit, p: List<Char>,file:String) :
-   var c*:Circuit = c
-   println("Compiling!")
-   if PRINT-CIRCUITS : println("Original Circuit")
-   if PRINT-CIRCUITS : print(c)
-   defn do-stage (name:String, f: Circuit -> Circuit) :
-      if PRINT-CIRCUITS : println(name)
-      c* = f(c*)
-      if PRINT-CIRCUITS : print(c*)
-      if PRINT-CIRCUITS : println-all(["Finished " name "\n"])
-
-   if contains(p,'X') or contains(p,'A') : do-stage("High Form Check", check-high-form)
-   if contains(p,'X') or contains(p,'a') : do-stage("Temp Elimination", temp-elimination)
-   if contains(p,'X') or contains(p,'b') : do-stage("Working IR", to-working-ir)
-
-   if contains(p,'X') or contains(p,'c') : do-stage("Make Explicit Reset", make-explicit-reset)
-
-   if contains(p,'X') or contains(p,'d') : do-stage("Resolve Kinds", resolve-kinds)
-   if contains(p,'X') or contains(p,'D') : do-stage("Check Kinds", check-kinds)
-
-   if contains(p,'X') or contains(p,'e') : do-stage("Infer Types", infer-types)
-   if contains(p,'X') or contains(p,'E') : do-stage("Check Types", check-types)
-
-   if contains(p,'X') or contains(p,'f') : do-stage("Resolve Genders", resolve-genders)
-   if contains(p,'X') or contains(p,'F') : do-stage("Check Genders", check-genders)
-
-   if contains(p,'X') or contains(p,'g') : do-stage("Expand Accessors", expand-accessors) ;mem kind
-   if contains(p,'X') or contains(p,'h') : do-stage("Lower To Ground", lower-to-ground) ;inst kind
-   if contains(p,'X') or contains(p,'i') : do-stage("Expand Indexed Connects", expand-connect-indexed)
-
-; make sure no bundle types
-   if contains(p,'X') or contains(p,'k') : do-stage("Expand Whens", expand-whens) ; requires types, lowering
-
-   if contains(p,'X') or contains(p,'l') : do-stage("Infer Widths", infer-widths) ; requires lowering, expand whens
-   
-   if contains(p,'X') or contains(p,'m') : do-stage("Inline Instances", inline-instances) ;inst kind
-
-   if contains(p,'X') or contains(p,'n') : do-stage("Split Expressions", split-exp)
-
-   if contains(p,'X') or contains(p,'o') : do-stage("Real IR", to-real-ir)
-   if contains(p,'X') or contains(p,'F') : do-stage("To Flo", emit-flo{file,_})
-   println("Done!")
-=======
->>>>>>> 14bb9cda
