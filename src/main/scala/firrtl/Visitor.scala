--- conflicted
+++ resolved
@@ -131,12 +131,8 @@
           }
           case "Clock" => ClockType
           case "AsyncReset" => AsyncResetType
-<<<<<<< HEAD
           case "Reset" => ResetType
-          case "Analog" => if (ctx.getChildCount > 1) AnalogType(IntWidth(string2BigInt(ctx.intLit(0).getText)))
-=======
           case "Analog" => if (ctx.getChildCount > 1) AnalogType(getWidth(ctx.intLit(0)))
->>>>>>> 859d1019
           else AnalogType(UnknownWidth)
           case "{" => BundleType(ctx.field.asScala.map(visitField))
         }
