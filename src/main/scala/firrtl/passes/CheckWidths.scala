--- conflicted
+++ resolved
@@ -68,13 +68,8 @@
     def check_width_e(info: Info, target: Target)(e: Expression): Unit = {
       e match {
         case e: UIntLiteral => e.width match {
-<<<<<<< HEAD
           case w: IntWidth if e.value.bitLength > w.width =>
-            errors append new WidthTooSmall(info, mname, e.value)
-=======
-          case w: IntWidth if math.max(1, e.value.bitLength) > w.width =>
             errors append new WidthTooSmall(info, target.serialize, e.value)
->>>>>>> 5f0e893c
           case _ =>
         }
         case e: SIntLiteral => e.width match {
