// See LICENSE for license details.

package firrtl.transforms

import java.io.{File, FileNotFoundException, FileInputStream, FileOutputStream, PrintWriter}

import firrtl._
import firrtl.annotations._

import scala.collection.immutable.ListSet

sealed trait BlackBoxHelperAnno extends Annotation

case class BlackBoxTargetDirAnno(targetDir: String) extends BlackBoxHelperAnno
    with NoTargetAnnotation {
  override def serialize: String = s"targetDir\n$targetDir"
}

case class BlackBoxResourceAnno(target: ModuleName, resourceId: String) extends BlackBoxHelperAnno
    with SingleTargetAnnotation[ModuleName] {
  def duplicate(n: ModuleName) = this.copy(target = n)
  override def serialize: String = s"resource\n$resourceId"
}

case class BlackBoxInlineAnno(target: ModuleName, name: String, text: String) extends BlackBoxHelperAnno
    with SingleTargetAnnotation[ModuleName] {
  def duplicate(n: ModuleName) = this.copy(target = n)
  override def serialize: String = s"inline\n$name\n$text"
}

case class BlackBoxPathAnno(target: ModuleName, path: String) extends BlackBoxHelperAnno
    with SingleTargetAnnotation[ModuleName] {
  def duplicate(n: ModuleName) = this.copy(target = n)
  override def serialize: String = s"path\n$path"
}

case class BlackBoxResourceFileNameAnno(resourceFileName: String) extends BlackBoxHelperAnno
    with NoTargetAnnotation {
  override def serialize: String = s"resourceFileName\n$resourceFileName"
}

/** Exception indicating that a blackbox wasn't found
  * @param fileName the name of the BlackBox file (only used for error message generation)
  * @param e an underlying exception that generated this
  */
class BlackBoxNotFoundException(fileName: String, e: Throwable = null) extends FIRRTLException(
  s"BlackBox '$fileName' not found. Did you misspell it? Is it in src/{main,test}/resources?", e)

/** Handle source for Verilog ExtModules (BlackBoxes)
  *
  * This transform handles the moving of Verilog source for black boxes into the
  * target directory so that it can be accessed by verilator or other backend compilers
  * While parsing it's annotations it looks for a BlackBoxTargetDir annotation that
  * will set the directory where the Verilog will be written.  This annotation is typically be
  * set by the execution harness, or directly in the tests
  */
class BlackBoxSourceHelper extends firrtl.Transform {
  import BlackBoxSourceHelper._
  private val DefaultTargetDir = new File(".")
  override def inputForm: CircuitForm = LowForm
  override def outputForm: CircuitForm = LowForm

  /** Collect BlackBoxHelperAnnos and and find the target dir if specified
    * @param annos a list of generic annotations for this transform
    * @return BlackBoxHelperAnnos and target directory
    */
  def collectAnnos(annos: Seq[Annotation]): (ListSet[BlackBoxHelperAnno], File, File) =
    annos.foldLeft((ListSet.empty[BlackBoxHelperAnno], DefaultTargetDir, new File(defaultFileListName))) {
      case ((acc, tdir, flistName), anno) => anno match {
        case BlackBoxTargetDirAnno(dir) =>
          val targetDir = new File(dir)
          if (!targetDir.exists()) { FileUtils.makeDirectory(targetDir.getAbsolutePath) }
          (acc, targetDir, flistName)
        case BlackBoxResourceFileNameAnno(fileName) => (acc, tdir, new File(fileName))
        case a: BlackBoxHelperAnno => (acc + a, tdir, flistName)
        case _ => (acc, tdir, flistName)
      }
    }

  /**
    * write the verilog source for each annotation to the target directory
    * @note the state is not changed by this transform
    * @param state Input Firrtl AST
    * @return A transformed Firrtl AST
    * @throws BlackBoxNotFoundException if a Verilog source cannot be found
    */
  override def execute(state: CircuitState): CircuitState = {
    val (annos, targetDir, flistName) = collectAnnos(state.annotations)

    val resourceFiles: ListSet[File] = annos.collect {
      case BlackBoxResourceAnno(_, resourceId) =>
        writeResourceToDirectory(resourceId, targetDir)
      case BlackBoxPathAnno(_, path) =>
        val fileName = path.split("/").last
        val fromFile = new File(path)
        val toFile = new File(targetDir, fileName)

        val inputStream = safeFile(fromFile.toString)(new FileInputStream(fromFile).getChannel)
        val outputStream = new FileOutputStream(toFile).getChannel
        outputStream.transferFrom(inputStream, 0, Long.MaxValue)

        toFile
    }

    val inlineFiles: ListSet[File] = annos.collect {
      case BlackBoxInlineAnno(_, name, text) =>
        val outFile = new File(targetDir, name)
        (text, outFile)
    }.map { case (text, file) =>
      writeTextToFile(text, file)
      file
    }

    // Issue #917 - We don't want to list Verilog header files ("*.vh") in our file list - they will automatically be included by reference.
<<<<<<< HEAD
    def isHeader(name: String) = name.endsWith(".h") || name.endsWith(".vh") || name.endsWith(".svh")
    val verilogSourcesOnly = (resourceFiles ++ inlineFiles).filterNot{ f => isHeader(f.getName()) }
    BlackBoxSourceHelper.writeFileList(verilogSourcesOnly, targetDir)
=======
    val verilogSourcesOnly = (resourceFiles ++ inlineFiles).filterNot( _.getName().endsWith(".vh"))
    val filelistFile = if (flistName.isAbsolute()) flistName else new File(targetDir, flistName.getName())

    // We need the canonical path here, so verilator will create a path to the file that works from the targetDir,
    //  and, so we can compare the list of files automatically included, with an explicit list provided by the client
    //  and reject duplicates.
    // If the path isn't canonical, when make tries to determine dependencies based on the *__ver.d file, we end up with errors like:
    //  make[1]: *** No rule to make target `test_run_dir/examples.AccumBlackBox_PeekPokeTest_Verilator345491158/AccumBlackBox.v', needed by `.../chisel-testers/test_run_dir/examples.AccumBlackBox_PeekPokeTest_Verilator345491158/VAccumBlackBoxWrapper.h'.  Stop.
    //  or we end up including the same file multiple times.
    if (verilogSourcesOnly.nonEmpty) {
      writeTextToFile(verilogSourcesOnly.map(_.getCanonicalPath).mkString("\n"), filelistFile)
    }
>>>>>>> 23a104d3

    state
  }
}

object BlackBoxSourceHelper {
  /** Safely access a file converting [[FileNotFoundException]]s and [[NullPointerException]]s into
    * [[BlackBoxNotFoundException]]s
    * @param fileName the name of the file to be accessed (only used for error message generation)
    * @param code some code to run
    */
  private def safeFile[A](fileName: String)(code: => A) = try { code } catch {
    case e@ (_: FileNotFoundException | _: NullPointerException) => throw new BlackBoxNotFoundException(fileName, e)
    case t: Throwable                                            => throw t
  }

  /**
    * finds the named resource and writes into the directory
    * @param name the name of the resource
    * @param dir the directory in which to write the file
    * @return the closed File object
    */
  def writeResourceToDirectory(name: String, dir: File): File = {
    val fileName = name.split("/").last
    val outFile = new File(dir, fileName)
    copyResourceToFile(name, outFile)
    outFile
  }

  /**
    * finds the named resource and writes into the directory
    * @param name the name of the resource
    * @param file the file to write it into
    * @throws BlackBoxNotFoundException if the requested resource does not exist
    */
  def copyResourceToFile(name: String, file: File): Unit = {
    val in = getClass.getResourceAsStream(name)
    val out = new FileOutputStream(file)
    safeFile(name)(Iterator.continually(in.read).takeWhile(-1 != _).foreach(out.write))
    out.close()
  }

  val defaultFileListName = "firrtl_black_box_resource_files.f"

  @deprecated("Renamed to defaultFileListName, as the file list name may now be changed with an annotation", "1.2")
  def fileListName = defaultFileListName

  def writeTextToFile(text: String, file: File): Unit = {
    val out = new PrintWriter(file)
    out.write(text)
    out.close()
  }
}<|MERGE_RESOLUTION|>--- conflicted
+++ resolved
@@ -112,12 +112,8 @@
     }
 
     // Issue #917 - We don't want to list Verilog header files ("*.vh") in our file list - they will automatically be included by reference.
-<<<<<<< HEAD
     def isHeader(name: String) = name.endsWith(".h") || name.endsWith(".vh") || name.endsWith(".svh")
     val verilogSourcesOnly = (resourceFiles ++ inlineFiles).filterNot{ f => isHeader(f.getName()) }
-    BlackBoxSourceHelper.writeFileList(verilogSourcesOnly, targetDir)
-=======
-    val verilogSourcesOnly = (resourceFiles ++ inlineFiles).filterNot( _.getName().endsWith(".vh"))
     val filelistFile = if (flistName.isAbsolute()) flistName else new File(targetDir, flistName.getName())
 
     // We need the canonical path here, so verilator will create a path to the file that works from the targetDir,
@@ -129,7 +125,6 @@
     if (verilogSourcesOnly.nonEmpty) {
       writeTextToFile(verilogSourcesOnly.map(_.getCanonicalPath).mkString("\n"), filelistFile)
     }
->>>>>>> 23a104d3
 
     state
   }
