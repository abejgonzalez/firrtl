// See LICENSE for license details.

package firrtl.transforms

import java.io.{File, FileNotFoundException, FileInputStream, FileOutputStream, PrintWriter}

import firrtl._
import firrtl.Utils.throwInternalError
import firrtl.annotations._

import scala.collection.immutable.ListSet

sealed trait BlackBoxHelperAnno extends Annotation

case class BlackBoxTargetDirAnno(targetDir: String) extends BlackBoxHelperAnno
    with NoTargetAnnotation {
  override def serialize: String = s"targetDir\n$targetDir"
}

case class BlackBoxResourceAnno(target: ModuleName, resourceId: String) extends BlackBoxHelperAnno
    with SingleTargetAnnotation[ModuleName] {
  def duplicate(n: ModuleName) = this.copy(target = n)
  override def serialize: String = s"resource\n$resourceId"
}

case class BlackBoxInlineAnno(target: ModuleName, name: String, text: String) extends BlackBoxHelperAnno
    with SingleTargetAnnotation[ModuleName] {
  def duplicate(n: ModuleName) = this.copy(target = n)
  override def serialize: String = s"inline\n$name\n$text"
}

case class BlackBoxPathAnno(target: ModuleName, path: String) extends BlackBoxHelperAnno
    with SingleTargetAnnotation[ModuleName] {
  def duplicate(n: ModuleName) = this.copy(target = n)
  override def serialize: String = s"path\n$path"
}

/** Exception indicating that a blackbox wasn't found
  * @param fileName the name of the BlackBox file (only used for error message generation)
  * @param e an underlying exception that generated this
  */
class BlackBoxNotFoundException(fileName: String, e: Throwable = null) extends FIRRTLException(
  s"BlackBox '$fileName' not found. Did you misspell it? Is it in src/{main,test}/resources?", e)

/** Handle source for Verilog ExtModules (BlackBoxes)
  *
  * This transform handles the moving of Verilog source for black boxes into the
  * target directory so that it can be accessed by verilator or other backend compilers
  * While parsing it's annotations it looks for a BlackBoxTargetDir annotation that
  * will set the directory where the Verilog will be written.  This annotation is typically be
  * set by the execution harness, or directly in the tests
  */
class BlackBoxSourceHelper extends firrtl.Transform {
  private val DefaultTargetDir = new File(".")

  override def inputForm: CircuitForm = LowForm
  override def outputForm: CircuitForm = LowForm

  /** Collect BlackBoxHelperAnnos and and find the target dir if specified
    * @param annos a list of generic annotations for this transform
    * @return BlackBoxHelperAnnos and target directory
    */
  def collectAnnos(annos: Seq[Annotation]): (ListSet[BlackBoxHelperAnno], File) =
    annos.foldLeft((ListSet.empty[BlackBoxHelperAnno], DefaultTargetDir)) {
      case ((acc, tdir), anno) => anno match {
        case BlackBoxTargetDirAnno(dir) =>
          val targetDir = new File(dir)
          if (!targetDir.exists()) { FileUtils.makeDirectory(targetDir.getAbsolutePath) }
          (acc, targetDir)
        case a: BlackBoxHelperAnno => (acc + a, tdir)
        case _ => (acc, tdir)
      }
    }

  /**
    * write the verilog source for each annotation to the target directory
    * @note the state is not changed by this transform
    * @param state Input Firrtl AST
    * @return A transformed Firrtl AST
    * @throws BlackBoxNotFoundException if a Verilog source cannot be found
    */
  override def execute(state: CircuitState): CircuitState = {
    val (annos, targetDir) = collectAnnos(state.annotations)

    val resourceFiles: ListSet[File] = annos.collect {
      case BlackBoxResourceAnno(_, resourceId) =>
        BlackBoxSourceHelper.writeResourceToDirectory(resourceId, targetDir)
<<<<<<< HEAD
=======
      case BlackBoxPathAnno(_, path) =>
        val fileName = path.split("/").last
        val fromFile = new File(path)
        val toFile = new File(targetDir, fileName)

        val inputStream = BlackBoxSourceHelper.safeFile(fromFile.toString)(new FileInputStream(fromFile).getChannel)
        val outputStream = new FileOutputStream(toFile).getChannel
        outputStream.transferFrom(inputStream, 0, Long.MaxValue)

        toFile
>>>>>>> 95801dca
    }

    val inlineFiles: ListSet[File] = annos.collect {
      case BlackBoxInlineAnno(_, name, text) =>
        val outFile = new File(targetDir, name)
        (text, outFile)
    }.map { case (text, file) =>
      BlackBoxSourceHelper.writeTextToFile(text, file)
      file
    }

    // Issue #917 - We don't want to list Verilog header files ("*.vh") in our file list - they will automatically be included by reference.
    val verilogSourcesOnly = (resourceFiles ++ inlineFiles).filterNot( _.getName().endsWith(".vh"))
    BlackBoxSourceHelper.writeFileList(verilogSourcesOnly, targetDir)

    state
  }
}

object BlackBoxSourceHelper {
  /** Safely access a file converting [[FileNotFoundException]]s and [[NullPointerException]]s into
    * [[BlackBoxNotFoundException]]s
    * @param fileName the name of the file to be accessed (only used for error message generation)
    * @param code some code to run
    */
  private def safeFile[A](fileName: String)(code: => A) = try { code } catch {
    case e@ (_: FileNotFoundException | _: NullPointerException) => throw new BlackBoxNotFoundException(fileName, e)
    case t: Throwable                                            => throw t
  }

  /**
    * finds the named resource and writes into the directory
    * @param name the name of the resource
    * @param dir the directory in which to write the file
    * @return the closed File object
    */
  def writeResourceToDirectory(name: String, dir: File): File = {
    val fileName = name.split("/").last
    val outFile = new File(dir, fileName)
    copyResourceToFile(name, outFile)
    outFile
  }

  /**
    * finds the named resource and writes into the directory
    * @param name the name of the resource
    * @param dir the directory in which to write the file
    * @return the closed File object
    */
  def writeResourceToDirectory(name: String, dir: File): File = {
    val fileName = name.split("/").last
    val outFile = new File(dir, fileName)
    copyResourceToFile(name, outFile)
    outFile
  }

  /**
    * finds the named resource and writes into the directory
    * @param name the name of the resource
    * @param file the file to write it into
    * @throws BlackBoxNotFoundException if the requested resource does not exist
    */
  def copyResourceToFile(name: String, file: File) {
    val in = getClass.getResourceAsStream(name)
    val out = new FileOutputStream(file)
    safeFile(name)(Iterator.continually(in.read).takeWhile(-1 != _).foreach(out.write))
    out.close()
  }

  val fileListName = "firrtl_black_box_resource_files.f"

  def writeFileList(files: ListSet[File], targetDir: File) {
    if (files.nonEmpty) {
      // We need the canonical path here, so verilator will create a path to the file that works from the targetDir,
      //  and, so we can compare the list of files automatically included, with an explicit list provided by the client
      //  and reject duplicates.
      // If the path isn't canonical, when make tries to determine dependencies based on the *__ver.d file, we end up with errors like:
      //  make[1]: *** No rule to make target `test_run_dir/examples.AccumBlackBox_PeekPokeTest_Verilator345491158/AccumBlackBox.v', needed by `.../chisel-testers/test_run_dir/examples.AccumBlackBox_PeekPokeTest_Verilator345491158/VAccumBlackBoxWrapper.h'.  Stop.
      //  or we end up including the same file multiple times.
      writeTextToFile(files.map(_.getCanonicalPath).mkString("\n"), new File(targetDir, fileListName))
    }
  }

  def writeTextToFile(text: String, file: File) {
    val out = new PrintWriter(file)
    out.write(text)
    out.close()
  }
}<|MERGE_RESOLUTION|>--- conflicted
+++ resolved
@@ -85,8 +85,6 @@
     val resourceFiles: ListSet[File] = annos.collect {
       case BlackBoxResourceAnno(_, resourceId) =>
         BlackBoxSourceHelper.writeResourceToDirectory(resourceId, targetDir)
-<<<<<<< HEAD
-=======
       case BlackBoxPathAnno(_, path) =>
         val fileName = path.split("/").last
         val fromFile = new File(path)
@@ -97,7 +95,6 @@
         outputStream.transferFrom(inputStream, 0, Long.MaxValue)
 
         toFile
->>>>>>> 95801dca
     }
 
     val inlineFiles: ListSet[File] = annos.collect {
@@ -126,19 +123,6 @@
   private def safeFile[A](fileName: String)(code: => A) = try { code } catch {
     case e@ (_: FileNotFoundException | _: NullPointerException) => throw new BlackBoxNotFoundException(fileName, e)
     case t: Throwable                                            => throw t
-  }
-
-  /**
-    * finds the named resource and writes into the directory
-    * @param name the name of the resource
-    * @param dir the directory in which to write the file
-    * @return the closed File object
-    */
-  def writeResourceToDirectory(name: String, dir: File): File = {
-    val fileName = name.split("/").last
-    val outFile = new File(dir, fileName)
-    copyResourceToFile(name, outFile)
-    outFile
   }
 
   /**
