--- conflicted
+++ resolved
@@ -198,21 +198,12 @@
     */
   final def runTransform(state: CircuitState): CircuitState = {
     logger.info(s"======== Starting Transform $name ========")
-<<<<<<< HEAD
 
     val (timeMillis, result) = Utils.time { execute(state) }
 
     logger.info(s"""----------------------------${"-" * name.size}---------\n""")
     logger.info(f"Time: $timeMillis%.1f ms")
 
-=======
-
-    val (timeMillis, result) = Utils.time { execute(state) }
-
-    logger.info(s"""----------------------------${"-" * name.size}---------\n""")
-    logger.info(f"Time: $timeMillis%.1f ms")
-
->>>>>>> 67eb4e2d
     val remappedAnnotations = propagateAnnotations(state.annotations, result.annotations, result.renames)
 
     logger.info(s"Form: ${result.form}")
@@ -222,46 +213,6 @@
     }
     logger.debug(s"Circuit:\n${result.circuit.serialize}")
     logger.info(s"======== Finished Transform $name ========\n")
-<<<<<<< HEAD
-
-    CircuitState(result.circuit, result.form, Some(AnnotationMap(remappedAnnotations)), None)
-  }
-
-  /** Propagate annotations and update their names.
-    *
-    * @param inAnno input AnnotationMap
-    * @param resAnno result AnnotationMap
-    * @param renameOpt result RenameMap
-    * @return the updated annotations
-    */
-  final private def propagateAnnotations(inAnno: Option[AnnotationMap], resAnno: Option[AnnotationMap],
-      renameOpt: Option[RenameMap]): Seq[Annotation] = {
-    val newAnnotations = {
-      val inSet = inAnno.getOrElse(AnnotationMap(Seq.empty)).annotations.toSet
-      val resSet = resAnno.getOrElse(AnnotationMap(Seq.empty)).annotations.toSet
-      val deleted = (inSet -- resSet).map {
-        case DeletedAnnotation(xFormName, delAnno) => DeletedAnnotation(s"$xFormName+$name", delAnno)
-        case anno => DeletedAnnotation(name, anno)
-      }
-      val created = resSet -- inSet
-      val unchanged = resSet & inSet
-      (deleted ++ created ++ unchanged)
-    }
-
-    // For each annotation, rename all annotations.
-    val renames = renameOpt.getOrElse(RenameMap()).renameMap
-    for {
-      anno <- newAnnotations.toSeq
-      newAnno <- anno.update(renames.getOrElse(anno.target, Seq(anno.target)))
-    } yield newAnno
-  }
-}
-
-/** For transformations that are simply a sequence of transforms */
-abstract class SeqTransform extends Transform {
-  def transforms: Seq[Transform]
-=======
-
     CircuitState(result.circuit, result.form, Some(AnnotationMap(remappedAnnotations)), None)
   }
 
@@ -289,7 +240,7 @@
     }
 
     // For each annotation, rename all annotations.
-    val renames = renameOpt.getOrElse(RenameMap()).map
+    val renames = renameOpt.getOrElse(RenameMap()).renameMap
     for {
       anno <- newAnnotations.toSeq
       newAnno <- anno.update(renames.getOrElse(anno.target, Seq(anno.target)))
@@ -305,17 +256,12 @@
 
 /** For transformations that are simply a sequence of transforms */
 abstract class SeqTransform extends Transform with SeqTransformBased {
->>>>>>> 67eb4e2d
   def execute(state: CircuitState): CircuitState = {
     /*
     require(state.form <= inputForm,
       s"[$name]: Input form must be lower or equal to $inputForm. Got ${state.form}")
-<<<<<<< HEAD
-    */
-    val ret = transforms.foldLeft(state) { (in, xform) => xform.runTransform(in) }
-=======
+    */
     val ret = runTransforms(state)
->>>>>>> 67eb4e2d
     CircuitState(ret.circuit, outputForm, ret.annotations, ret.renames)
   }
 }
