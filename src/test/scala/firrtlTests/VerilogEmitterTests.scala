--- conflicted
+++ resolved
@@ -267,8 +267,6 @@
     }
   }
 
-<<<<<<< HEAD
-=======
   "Verilog name conflicts" should "be resolved" in {
     val input =
       """|circuit parameter:
@@ -306,7 +304,6 @@
     output.circuit.serialize should be (parse(check_firrtl).serialize)
   }
 
->>>>>>> 95801dca
 }
 
 class VerilogDescriptionEmitterSpec extends FirrtlFlatSpec {
