root_dir ?= $(PWD)
test_dir ?= $(root_dir)/test
regress_dir ?= $(root_dir)/regress
firrtl_dir ?= $(root_dir)/src/main/stanza
install_dir ?= $(root_dir)/utils/bin

stanza ?= $(install_dir)/stanza

all-noise: 
	${MAKE} all || ${MAKE} fail

all: done

# Installs Stanza into $(insall_dir)
stanza_zip_name = $(subst Darwin,mac,$(subst Linux,linux,$(shell uname)))
stanza_target_name = $(subst Darwin,os-x,$(subst Linux,linux,$(shell uname)))

$(root_dir)/src/lib/stanza/stamp: src/lib/stanza-$(stanza_zip_name).zip
	rm -rf src/lib/stanza
	mkdir -p src/lib
	cd src/lib && unzip stanza-$(stanza_zip_name).zip
	touch $@

$(stanza): $(root_dir)/src/lib/stanza/stamp
	cd src/lib/stanza && ./stanza -platform $(stanza_target_name) -install $(stanza)

<<<<<<< HEAD
build-deploy: $(stanza)
	cd $(firrtl_dir) && $(stanza) -i firrtl-main.stanza -o $(root_dir)/utils/bin/firrtl

build: $(stanza)
	cd $(firrtl_dir) && $(stanza) -i firrtl-test-main.stanza -o $(root_dir)/utils/bin/firrtl

build-fast: $(stanza)
	cd $(firrtl_dir) && $(stanza) -i firrtl-test-main.stanza -o $(root_dir)/utils/bin/firrtl -flags OPTIMIZE
=======
build-deploy: 
	cd $(firrtl_dir) && stanza -i firrtl-main.stanza -o $(root_dir)/utils/bin/firrtl-stanza
	make set-stanza

build: 
	cd $(firrtl_dir) && stanza -i firrtl-test-main.stanza -o $(root_dir)/utils/bin/firrtl-stanza
	make set-stanza

build-fast: 
	cd $(firrtl_dir) && stanza -i firrtl-test-main.stanza -o $(root_dir)/utils/bin/firrtl-stanza -flags OPTIMIZE
	make set-stanza
>>>>>>> f258c839

check: 
	cd $(test_dir) && lit -v . --path=$(root_dir)/utils/bin/

regress: 
	cd $(regress_dir) && firrtl -i rocket.fir -o rocket.v -X verilog

passes: 
	cd $(test_dir)/passes && lit -v . --path=$(root_dir)/utils/bin/

errors:
	cd $(test_dir)/errors && lit -v . --path=$(root_dir)/utils/bin/

features:
	cd $(test_dir)/features && lit -v . --path=$(root_dir)/utils/bin/

custom:
	cd $(test_dir)/custom && lit -v . --path=$(root_dir)/utils/bin/ --max-time=10

clean:
	rm -f $(test_dir)/*/*/*.out
	rm -f $(test_dir)/*/*.out
	rm -rf src/lib/stanza
	rm -f $(stanza)

riscv:
	cd $(test_dir)/riscv-mini && lit -v . --path=$(root_dir)/utils/bin/

units = ALUTop Datapath Control Core Test
v     = $(addsuffix .fir.v, $(units))

$(units): % :
	firrtl -X verilog -i test/chisel3/$*.fir -o test/chisel3/$*.fir.v -p c > test/chisel3/$*.fir.out 
	#scp test/chisel3/$*.fir.v adamiz@a5:/scratch/adamiz/firrtl-all/riscv-mini/generated-src/$*.v

done: build-fast check regress
	say "done"

fail:
	say "fail"

# Scala Added Makefile commands

build-scala:
	sbt "assembly"

test-scala:
	cd $(test_dir)/parser && lit -v . --path=$(root_dir)/utils/bin/
	cd $(test_dir)/passes/infer-types && lit -v . --path=$(root_dir)/utils/bin/

set-scala:
	ln -f -s $(root_dir)/utils/bin/firrtl-scala $(root_dir)/utils/bin/firrtl

set-stanza:
	ln -f -s $(root_dir)/utils/bin/firrtl-stanza $(root_dir)/utils/bin/firrtl

.PHONY: all install build-deploy build check clean fail succeed regress set-scala set-stanza build-scala test-scala<|MERGE_RESOLUTION|>--- conflicted
+++ resolved
@@ -24,7 +24,6 @@
 $(stanza): $(root_dir)/src/lib/stanza/stamp
 	cd src/lib/stanza && ./stanza -platform $(stanza_target_name) -install $(stanza)
 
-<<<<<<< HEAD
 build-deploy: $(stanza)
 	cd $(firrtl_dir) && $(stanza) -i firrtl-main.stanza -o $(root_dir)/utils/bin/firrtl
 
@@ -33,19 +32,18 @@
 
 build-fast: $(stanza)
 	cd $(firrtl_dir) && $(stanza) -i firrtl-test-main.stanza -o $(root_dir)/utils/bin/firrtl -flags OPTIMIZE
-=======
+
 build-deploy: 
-	cd $(firrtl_dir) && stanza -i firrtl-main.stanza -o $(root_dir)/utils/bin/firrtl-stanza
+	cd $(firrtl_dir) && $(stanza) -i firrtl-main.stanza -o $(root_dir)/utils/bin/firrtl-stanza
 	make set-stanza
 
 build: 
-	cd $(firrtl_dir) && stanza -i firrtl-test-main.stanza -o $(root_dir)/utils/bin/firrtl-stanza
+	cd $(firrtl_dir) && $(stanza) -i firrtl-test-main.stanza -o $(root_dir)/utils/bin/firrtl-stanza
 	make set-stanza
 
 build-fast: 
-	cd $(firrtl_dir) && stanza -i firrtl-test-main.stanza -o $(root_dir)/utils/bin/firrtl-stanza -flags OPTIMIZE
+	cd $(firrtl_dir) && $(stanza) -i firrtl-test-main.stanza -o $(root_dir)/utils/bin/firrtl-stanza -flags OPTIMIZE
 	make set-stanza
->>>>>>> f258c839
 
 check: 
 	cd $(test_dir) && lit -v . --path=$(root_dir)/utils/bin/
